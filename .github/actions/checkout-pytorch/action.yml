--- conflicted
+++ resolved
@@ -27,13 +27,7 @@
       uses: malfet/checkout@silent-checkout
       with:
         ref: ${{ github.event_name == 'pull_request' && github.event.pull_request.head.sha || github.sha }}
-<<<<<<< HEAD
-        # deep clone, to allow use of git merge-base
-        fetch-depth: 0
-        submodules: recursive
-=======
         # --depth=1 for speed, manually fetch history and other refs as necessary
         fetch-depth: ${{ inputs.fetch-depth }}
         submodules: ${{ inputs.submodules }}
-        quiet-checkout: true
->>>>>>> c83f8ee4
+        quiet-checkout: true