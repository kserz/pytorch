--- conflicted
+++ resolved
@@ -16,6 +16,17 @@
 except ImportError:
     from common import timed
     from dist_util import apply_fsdp, cleanup, get_model, model_iter_fn, setup
+
+
+def torchviz_model(args, model, inputs, rank):
+    from torchviz import make_dot
+
+    outputs = model(*inputs)
+    loss = reduce_to_scalar_loss(outputs)
+    parameter_names = dict(model.named_parameters())
+    dot = make_dot(loss, params=parameter_names, show_attrs=True, show_saved=True)
+    if rank == 0:
+        dot.render("torchviz.dot")
 
 
 def profile_model(args, model, inputs, rank):
@@ -68,13 +79,8 @@
         if args.verbose:
             dynamo.config.verbose = True
             dynamo.config.log_level = logging.DEBUG
-<<<<<<< HEAD
         if args.dynamo_no_optimize_ddp:
             dynamo.config.optimize_ddp = False
-=======
-        if args.dynamo_optimize_ddp:
-            dynamo.config.optimize_ddp = True
->>>>>>> 047e542a
 
         def print_compile(gm, ex):
             print(
@@ -92,7 +98,8 @@
     t_total = timed(
         model, model_iter_fn, inputs, times=args.repeat, return_result=False
     )
-
+    if args.torchviz:
+        torchviz_model(args, model, inputs, rank)
     if args.profile:
         profile_model(args, model, inputs, rank)
 
@@ -110,15 +117,14 @@
     )
     parser.add_argument("--verbose", action="store_true")
     parser.add_argument("--batch_size", default=None)
+    parser.add_argument(
+        "--torchviz", action="store_true", help="Dump autograd graph with torchviz"
+    )
     parser.add_argument("--profile", action="store_true", help="Run the profiler")
     parser.add_argument("--trace_file", default="profile.json", help="Run the profiler")
     parser.add_argument("--repeat", default=10, help="Repeats for timing run")
     parser.add_argument(
-<<<<<<< HEAD
         "--dynamo_no_optimize_ddp",
-=======
-        "--dynamo_optimize_ddp",
->>>>>>> 047e542a
         action="store_true",
         help="Enable dynamo's ddp optimizer",
     )
