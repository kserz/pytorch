--- conflicted
+++ resolved
@@ -27,12 +27,8 @@
 from torch._dynamo.profiler import fx_insert_profiling, Profiler
 from torch._dynamo.testing import dummy_fx_compile, format_speedup, same
 from torch._dynamo.utils import clone_inputs
-<<<<<<< HEAD
-from torch._inductor.utils import fresh_triton_cache
-=======
 from torch._inductor import config as inductor_config
 from torch._inductor.utils import fresh_inductor_cache
->>>>>>> 2ce2fc13
 from torch._subclasses.fake_tensor import FakeTensorMode
 from torch.utils._pytree import tree_map
 
@@ -1419,8 +1415,6 @@
         action="store_true",
         help="Use a fresh triton cachedir when running each model, to force cold-start compile.",
     )
-<<<<<<< HEAD
-=======
     parser.add_argument(
         "--disable-cudagraphs",
         action="store_true",
@@ -1431,7 +1425,6 @@
         action="store_true",
         help="Whether to run baseline on XLA devices or eager devices",
     )
->>>>>>> 2ce2fc13
 
     group_fuser = parser.add_mutually_exclusive_group()
     # --nvfuser is now the default, keep the option to not break scripts
@@ -1695,8 +1688,6 @@
         experiment = speedup_experiment
         output_filename = "overheads.csv"
     elif args.inductor or args.inductor_dynamic:
-        from torch._inductor import config as inductor_config
-
         inductor_config.debug = args.verbose
         if args.threads:
             inductor_config.cpp.threads = args.threads
@@ -1781,6 +1772,10 @@
         experiment = coverage_experiment
         output_filename = "coverage.csv"
 
+    if args.inductor or args.backend == "inductor":
+        if args.disable_cudagraphs:
+            inductor_config.triton.cudagraphs = False
+
     runner.setup_amp()
 
     if args.output:
