--- conflicted
+++ resolved
@@ -190,11 +190,7 @@
   LSTM model(2, 2);
   for (auto& v : model->parameters()) {
     float size = v.numel();
-<<<<<<< HEAD
-    auto p = static_cast<float*>(v.storage().unsafeGetStorageImpl()->mutable_data());
-=======
     auto p = v.data_ptr<float>();
->>>>>>> 1958eb36
     for (size_t i = 0; i < size; i++) {
       p[i] = i / size;
     }
