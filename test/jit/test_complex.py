import torch
import os
import sys
from torch.testing._internal.jit_utils import JitTestCase
from typing import List, Dict
import cmath

# Make the helper files in test/ importable
pytorch_test_dir = os.path.dirname(os.path.dirname(os.path.realpath(__file__)))
sys.path.append(pytorch_test_dir)

class TestComplex(JitTestCase):
    def test_script(self):
        def fn(a: complex):
            return a

        self.checkScript(fn, (3 + 5j,))

    def test_complexlist(self):
        def fn(a: List[complex], idx: int):
            return a[idx]

        input = [1j, 2, 3 + 4j, -5, -7j]
        self.checkScript(fn, (input, 2))

    def test_complexdict(self):
        def fn(a: Dict[complex, complex], key: complex) -> complex:
            return a[key]

        input = {2 + 3j : 2 - 3j, -4.3 - 2j: 3j}
        self.checkScript(fn, (input, -4.3 - 2j))

    def test_pickle(self):
        class ComplexModule(torch.jit.ScriptModule):
            def __init__(self):
                super().__init__()
                self.a = 3 + 5j
                self.b = [2 + 3j, 3 + 4j, 0 - 3j, -4 + 0j]
                self.c = {2 + 3j : 2 - 3j, -4.3 - 2j: 3j}

            def forward(self, b: int):
                return b + 2j

        loaded = self.getExportImportCopy(ComplexModule())
        self.assertEqual(loaded.a, 3 + 5j)
        self.assertEqual(loaded.b, [2 + 3j, 3 + 4j, -3j, -4])
        self.assertEqual(loaded.c, {2 + 3j : 2 - 3j, -4.3 - 2j: 3j})

    def test_complex_parse(self):
        def fn(a: int, b: torch.Tensor, dim: int):
            # verifies `emitValueToTensor()` 's behavior
            b[dim] = 2.4 + 0.5j
            return (3 * 2j) + a + 5j - 7.4j - 4

        t1 = torch.tensor(1)
        t2 = torch.tensor([0.4, 1.4j, 2.35])

<<<<<<< HEAD
        scripted1 = torch.jit.script(fn1)
        self.assertEqual(scripted1(t1), fn1(t1))

    def test_complex_unary_ops(self):
        def fn(a: complex):
            return [cmath.log(a)]

        scripted = torch.jit.script(fn)
        # , 'abs'
        ops = ['log', 'exp', 'cos', 'sin', 'cos', 'sin', 'tan', 'asinh', 'acosh', 'atanh', 'sinh', 'cosh', 'tanh']
        # for elem in ops:
        #     op = getattr(cmath, elem)
        #     for inp in [-0.4j, -0.1+2j, 2.3 + 4j, 3.7j, 1.4 + 0j]:
        #        print(inp, elem, op(inp))
        #     #    self.assertEqual(scripted(inp, elem), op(inp))
=======
        self.checkScript(fn, (t1, t2, 2))
>>>>>>> 6c97d08a
<|MERGE_RESOLUTION|>--- conflicted
+++ resolved
@@ -55,22 +55,17 @@
         t1 = torch.tensor(1)
         t2 = torch.tensor([0.4, 1.4j, 2.35])
 
-<<<<<<< HEAD
-        scripted1 = torch.jit.script(fn1)
-        self.assertEqual(scripted1(t1), fn1(t1))
+        self.checkScript(fn, (t1, t2, 2))
 
     def test_complex_unary_ops(self):
-        def fn(a: complex):
-            return [cmath.log(a)]
+        # def fn(a: complex, fn):
+        #     return [fn(a)]
 
-        scripted = torch.jit.script(fn)
+        # scripted = torch.jit.script(fn)
         # , 'abs'
         ops = ['log', 'exp', 'cos', 'sin', 'cos', 'sin', 'tan', 'asinh', 'acosh', 'atanh', 'sinh', 'cosh', 'tanh']
         # for elem in ops:
         #     op = getattr(cmath, elem)
         #     for inp in [-0.4j, -0.1+2j, 2.3 + 4j, 3.7j, 1.4 + 0j]:
         #        print(inp, elem, op(inp))
-        #     #    self.assertEqual(scripted(inp, elem), op(inp))
-=======
-        self.checkScript(fn, (t1, t2, 2))
->>>>>>> 6c97d08a
+        #        self.assertEqual(scripted(inp, elem), op(inp))