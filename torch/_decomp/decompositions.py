import functools
import operator
import sys
from enum import Enum
from functools import partial, reduce
from itertools import product
from typing import Callable, cast, Iterable, List, Optional, Tuple, Union

import torch
import torch._prims_common as utils
import torch.nn.functional as F
from torch import Tensor
from torch._decomp import register_decomposition
from torch._prims_common import IntLike, NumberType, TensorLike, TensorSequenceType
<<<<<<< HEAD
from torch._prims_common.wrappers import (
    _maybe_convert_to_dtype,
    _maybe_resize_out,
    _safe_copy_out,
    out_wrapper,
)
=======
from torch._prims_common.wrappers import _maybe_resize_out, _safe_copy_out, out_wrapper
from torch.fx.experimental.symbolic_shapes import guard_int, sym_float, sym_int
>>>>>>> 59ba15f3
from torch.utils._pytree import tree_flatten, tree_map

DispatchKey = torch._C.DispatchKey  # type: ignore[attr-defined]

# None of these functions are publicly accessible; get at them
# from torch._decomps
__all__: List[str] = []

aten = torch.ops.aten


class Reduction(Enum):
    NONE = 0
    MEAN = 1
    SUM = 2


# This wraps a decomposition and performs various type promotion logic within it, depending on the strategy provided
# We're currently re-using ELEMENTWISE_TYPE_PROMOTION_KIND, although some of the usages are on non-elementwise ops
# Will need to validate the non-elementwise uses
def type_casts(
    f: Callable,
    type_promotion: utils.ELEMENTWISE_TYPE_PROMOTION_KIND,
    compute_dtype_only: bool = False,
):
    @functools.wraps(f)
    def inner(*args, **kwargs):
        flat_args = [
            x for x in tree_flatten((args, kwargs))[0] if isinstance(x, Tensor)
        ]
        computation_dtype, result_dtype = utils.elementwise_dtypes(
            *flat_args, type_promotion_kind=type_promotion
        )

        # TODO: pretty sure this is not quite right
        def increase_prec(x):
            if isinstance(x, Tensor):
                return x.to(computation_dtype)
            else:
                return x

        def decrease_prec(x):
            if isinstance(x, Tensor):
                return x.to(result_dtype)
            else:
                return x

        r = f(*tree_map(increase_prec, args), **tree_map(increase_prec, kwargs))
        if compute_dtype_only:
            return r
        else:
            return tree_map(decrease_prec, r)

    return inner


compute_only_pw_cast_for_opmath = partial(
    type_casts,
    type_promotion=utils.ELEMENTWISE_TYPE_PROMOTION_KIND.DEFAULT,
    compute_dtype_only=True,
)
pw_cast_for_opmath = partial(
    type_casts, type_promotion=utils.ELEMENTWISE_TYPE_PROMOTION_KIND.DEFAULT
)
reduction_complex_to_real = partial(
    type_casts, type_promotion=utils.ELEMENTWISE_TYPE_PROMOTION_KIND.COMPLEX_TO_FLOAT
)
pw_cast_for_int_to_real = partial(
    type_casts, type_promotion=utils.ELEMENTWISE_TYPE_PROMOTION_KIND.INT_TO_FLOAT
)

# This expands x until x.dim() == dim. Might be useful as an operator
def _unsqueeze_to_dim(x: Tensor, dim: int):
    for _ in range(dim - x.dim()):
        x = x.unsqueeze(-1)
    return x


@register_decomposition(aten.tanh_backward)
@pw_cast_for_opmath
def tanh_backward(out_grad: Tensor, y: Tensor):
    return out_grad * (1 - y * y).conj_physical()


@register_decomposition(aten.sigmoid_backward)
@pw_cast_for_opmath
def sigmoid_backward(out_grad: Tensor, y: Tensor):
    return out_grad * (y * (1 - y)).conj_physical()


@register_decomposition(aten.softplus_backward)
@pw_cast_for_opmath
def softplus_backward(out_grad: Tensor, x: Tensor, beta: float, threshold: float):
    z = (x * beta).exp()
    return torch.where((x * beta) > threshold, out_grad, out_grad * z / (z + 1.0))


@register_decomposition(aten.elu)
@pw_cast_for_opmath
def elu(
    self: Tensor, alpha: float = 1, scale: float = 1, input_scale: float = 1
) -> Tensor:
    negcoef = alpha * scale
    poscoef = scale
    negiptcoef = input_scale
    return torch.where(
        self > 0, self * poscoef, (torch.exp(self * negiptcoef) - 1) * negcoef
    )


@register_decomposition(aten.elu_backward)
@pw_cast_for_opmath
def elu_backward(
    grad_output: Tensor,
    alpha: float,
    scale: float,
    input_scale: float,
    is_result: bool,
    self_or_result: Tensor,
):
    negcoef = alpha * scale
    poscoef = scale
    negiptcoef = input_scale
    if is_result:
        return torch.where(
            self_or_result <= 0,
            grad_output * negiptcoef * (self_or_result + negcoef),
            self_or_result * poscoef,
        )
    else:
        return torch.where(
            self_or_result <= 0,
            grad_output * negiptcoef * negcoef * torch.exp(self_or_result * negiptcoef),
            grad_output * poscoef,
        )


@register_decomposition(aten.hardsigmoid)
@pw_cast_for_opmath
def hardsigmoid(self: Tensor) -> Tensor:
    return torch.clamp(torch.clamp(self + 3, min=0), max=6) / 6


@register_decomposition(aten.hardsigmoid_backward)
@pw_cast_for_opmath
def hardsigmoid_backward(grad_output: Tensor, self: Tensor):
    return torch.where(
        (self > -3.0) & (self < 3.0),
        grad_output * (1.0 / 6.0),
        0.0,
    )


@register_decomposition(aten.hardtanh_backward)
@pw_cast_for_opmath
def hardtanh_backward(
    grad_output: Tensor, self: Tensor, min_val: float, max_val: float
):
    return torch.where((self <= min_val) | (self >= max_val), 0.0, grad_output)


@register_decomposition(aten.hardshrink_backward)
@pw_cast_for_opmath
def hardshrink_backward(grad_out: Tensor, self: Tensor, lambd: float):
    return torch.where((self >= -lambd) & (self <= lambd), 0.0, grad_out)


@register_decomposition(aten.hardswish)
@pw_cast_for_opmath
def hardswish(self: Tensor) -> Tensor:
    return self * torch.clamp(torch.clamp(self + 3, min=0), max=6) / 6


@register_decomposition(aten.hardswish_backward)
@pw_cast_for_opmath
def hardswish_backward(grad_output: Tensor, self: Tensor) -> Tensor:
    return torch.where(
        self < -3,
        0.0,
        torch.where(self <= 3, grad_output * ((self / 3) + 0.5), grad_output),
    )


@register_decomposition(aten.threshold_backward)
@pw_cast_for_opmath
def threshold_backward(grad_output: Tensor, self: Tensor, threshold: float):
    return torch.where(self <= threshold, 0.0, grad_output)


@register_decomposition(aten.leaky_relu_backward)
@pw_cast_for_opmath
def leaky_relu_backward(
    grad_output: Tensor, self: Tensor, negative_slope: float, self_is_result: bool
):
    return torch.where(self > 0, grad_output, grad_output * negative_slope)


@register_decomposition(aten.gelu_backward)
@pw_cast_for_opmath
def gelu_backward(grad: Tensor, self: Tensor, approximate: str = "none"):
    M_SQRT2 = 1.41421356237309504880
    M_SQRT1_2 = 0.70710678118654752440
    M_2_SQRTPI = 1.12837916709551257390
    if approximate == "tanh":
        kBeta = M_SQRT2 * M_2_SQRTPI * 0.5
        kKappa = 0.044715
        x_sq = self * self
        x_cube = x_sq * self
        inner = kBeta * (self + kKappa * x_cube)
        tanh_inner = torch.tanh(inner)

        left = 0.5 * self
        right = 1 + tanh_inner

        left_derivative = 0.5 * right

        tanh_derivative = 1 - tanh_inner * tanh_inner
        inner_derivative = kBeta * (1 + 3 * kKappa * x_sq)
        right_derivative = left * tanh_derivative * inner_derivative

        return grad * (left_derivative + right_derivative)
    else:
        kAlpha = M_SQRT1_2
        kBeta = M_2_SQRTPI * M_SQRT1_2 * 0.5
        cdf = 0.5 * (1 + torch.erf(self * kAlpha))
        pdf = kBeta * torch.exp(self * self * -0.5)
        return grad * (cdf + self * pdf)


@register_decomposition(aten.mish_backward)
@pw_cast_for_opmath
def mish_backward(grad_output: Tensor, input: Tensor):
    input_tanh_softplus = torch.tanh(F.softplus(input))
    input_sigmoid = torch.sigmoid(input)
    out = input * input_sigmoid * (1 - input_tanh_softplus * input_tanh_softplus)
    return grad_output * (input_tanh_softplus + out)


@register_decomposition(aten.silu)
@pw_cast_for_opmath
def silu(self: Tensor) -> Tensor:
    return self * torch.sigmoid(self)


@register_decomposition(aten.silu_backward)
@pw_cast_for_opmath
def silu_backward(grad_output: Tensor, self: Tensor) -> Tensor:
    sigmoid = 1 / (1 + torch.exp(-self))
    return grad_output * sigmoid * (1 + self * (1 - sigmoid))


@register_decomposition(aten.softshrink_backward)
def softshrink_backward(grad_output: Tensor, self: Tensor, lambd: float) -> Tensor:
    return torch.where((self >= -lambd) & (self <= lambd), 0.0, grad_output)


@register_decomposition(aten.prelu_backward)
@pw_cast_for_opmath
def prelu_backward(
    grad_output: Tensor, self: Tensor, weight: Tensor
) -> Tuple[Tensor, Tensor]:
    # Logic is more complicated than I would like.  Basically, weight can either
    # be a scalar or a vector of size [C], and in the forward pass it's
    # broadcast against [N, C, ...]. So now, we need to do the corresponding
    # reduction, which is harder than we'd like...
    cur_weight = weight
    for _ in range(2, grad_output.dim()):
        cur_weight = cur_weight.unsqueeze(-1)
    input_grad = torch.where(self > 0, grad_output, cur_weight * grad_output)
    weight_grad_collector = torch.where(self > 0, 0.0, self * grad_output)
    out = weight_grad_collector.sum_to_size(cur_weight.shape)
    while out.dim() > weight.dim():
        out = out.squeeze(-1)
    return (input_grad, out)


@register_decomposition(aten.rrelu_with_noise_backward)
@pw_cast_for_opmath
def rrelu_with_noise_backward(
    grad_output: Tensor,
    self: Tensor,
    noise: Tensor,
    lower: float,
    upper: float,
    training: bool,
    self_is_result: bool,
) -> Tensor:
    if training and upper - lower > 1e-6:
        return grad_output.mul(noise)
    else:
        negative_slope = (lower + upper) / 2
        return aten.leaky_relu_backward(
            grad_output, self, negative_slope, self_is_result
        )


@register_decomposition(aten.log_sigmoid_backward)
@pw_cast_for_opmath
def log_sigmoid_backward(grad_output: Tensor, self: Tensor, buffer: Tensor) -> Tensor:
    in_negative = self < 0
    max_deriv = torch.where(in_negative, 1, 0)
    sign = torch.where(in_negative, 1, -1)
    z = torch.exp(-torch.abs(self))
    return grad_output * (max_deriv - sign * (z / (1 + z)))
    # CPU has a special formula that uses buffer, but disabled for convenience sake
    # return (max_deriv - sign * (buffer / (1 + buffer))) * grad_output


def apply_loss_reduction(loss: Tensor, reduction: int):
    if reduction == Reduction.MEAN.value:
        return torch.mean(loss)
    elif reduction == Reduction.SUM.value:
        return torch.sum(loss)
    else:
        return loss


def to_real_dtype(dtype: torch.dtype):
    if dtype == torch.complex32:
        return torch.float16
    elif dtype == torch.complex64:
        return torch.float32
    elif dtype == torch.complex128:
        return torch.float64


# TODO: None of these loss castings are quite correct, see
# https://github.com/pytorch/pytorch/issues/76870. Also, the ATen kernels
# perform the pointwise portion in opmath, but don't maintain it between the
# pointwise portion and the reduction


@register_decomposition(aten.mse_loss)
@pw_cast_for_opmath
def mse_loss(
    self: Tensor, target: Tensor, reduction: int = Reduction.MEAN.value
) -> Tensor:
    loss = (self - target) ** 2
    return apply_loss_reduction(loss, reduction)


@register_decomposition(aten.mse_loss_backward)
@pw_cast_for_opmath
def mse_loss_backward(
    grad_output: Tensor, input: Tensor, target: Tensor, reduction: int
):
    norm = 2.0 / input.numel() if reduction == Reduction.MEAN.value else 2.0
    return norm * (input - target) * grad_output


@register_decomposition(aten.huber_loss_backward.default)
@pw_cast_for_opmath
def huber_loss_backward(
    grad_output: Tensor, self: Tensor, target: Tensor, reduction: int, delta: float
):
    norm = 1.0 / self.numel() if reduction == Reduction.MEAN.value else 1.0
    x = self - target
    return torch.where(
        x < -delta,
        -norm * grad_output * delta,
        torch.where(x > delta, norm * grad_output * delta, norm * x * grad_output),
    )


# We cannot use @out_wrapper() here, because the output tensor is not named 'out', it's 'grad_input'
@register_decomposition(aten.huber_loss_backward.out)
@pw_cast_for_opmath
def huber_loss_backward_out(
    grad_output: Tensor,
    self: Tensor,
    target: Tensor,
    reduction: int,
    delta: float,
    grad_input: Tensor,
):
    result = huber_loss_backward(grad_output, self, target, reduction, delta)
    _maybe_resize_out(grad_input, result.shape)
    return _safe_copy_out(copy_from=result, copy_to=grad_input, exact_dtype=True)


def _nll_loss_backward(
    grad_output: Tensor,
    self: Tensor,
    target: Tensor,
    weight: Optional[Tensor],
    reduction: int,
    ignore_index: int,
    total_weight: Tensor,
) -> Tensor:
    channel_dim = 0 if self.dim() < 2 else 1
    if reduction == Reduction.MEAN.value:
        grad_output = grad_output / total_weight

    target = target.unsqueeze(channel_dim)
    grad_input = torch.zeros_like(self)
    grad_input = torch.scatter(grad_input, channel_dim, target, -1.0)

    if grad_input.dim() > grad_output.dim() > 0:
        grad_output = grad_output.unsqueeze(channel_dim)

    if weight is not None:
        new_shape = [1 for _ in range(self.dim())]
        new_shape[channel_dim] = weight.shape[0]
        weight = weight.reshape(new_shape)
        grad_output = grad_output * weight

    has_ignore_index = ignore_index >= 0
    if has_ignore_index:
        grad_output = torch.where(target != ignore_index, grad_output, 0)

    return grad_input * grad_output


@register_decomposition(aten.glu_backward)
@pw_cast_for_opmath
def glu_backward(grad_output: Tensor, self: Tensor, dim: int) -> Tensor:
    assert self.dim() > 0, "glu does not support 0-dimensional tensors"
    wrap_dim = utils.canonicalize_dim(self.dim(), dim)
    nIn = self.size(wrap_dim)
    assert (
        nIn % 2 == 0
    ), f"Halving dimension must be even, but dimension {wrap_dim} is size {nIn}"
    inputSize = nIn // 2
    firstHalf = self.narrow(wrap_dim, 0, inputSize)
    secondHalf = self.narrow(wrap_dim, inputSize, inputSize)
    gradInputFirstHalf = torch.sigmoid(secondHalf)
    gradInputSecondHalf = (
        (1.0 - gradInputFirstHalf) * gradInputFirstHalf * firstHalf * grad_output
    )
    gradInputFirstHalf = gradInputFirstHalf * grad_output
    return torch.cat([gradInputFirstHalf, gradInputSecondHalf], dim=wrap_dim)


@register_decomposition(aten.nll_loss_backward)
def nll_loss_backward(
    grad_output: Tensor,
    self: Tensor,
    target: Tensor,
    weight: Optional[Tensor],
    reduction: int,
    ignore_index: int,
    total_weight: Tensor,
) -> Tensor:
    assert 0 <= self.dim() <= 2, "input tensor should be 1D or 2D"
    assert (
        target.dim() <= 1
    ), "0D or 1D target tensor expected, multi-target not supported"

    no_batch_dim = self.dim() == 1 and target.dim() == 0
    assert no_batch_dim or (
        self.shape[0] == target.shape[0]
    ), f"size mismatch (got input: {self.shape}, target: {target.shape})"
    assert total_weight.numel() == 1, (
        "expected total_weight to be a single element tensor, got: ",
        f"{total_weight.shape} ({total_weight.numel()} elements)",
    )

    assert (
        weight is None or weight.numel() == self.shape[-1]
    ), "weight tensor should be defined either for all or no classes"

    if reduction == Reduction.NONE.value and self.dim() == 2:
        assert grad_output.dim() == 1 and grad_output.shape[0] == self.shape[0], (
            f"Expected a tensor of dimension 1 and tensor.size[0] == {self.shape[0]} but "
            f"got: dimension {grad_output.dim()} and tensor.size[0] == {grad_output.shape[0]}"
        )
    else:
        assert (
            grad_output.dim() <= 1 and grad_output.numel() == 1
        ), f"Expected a single element grad_output tensor, but got: {grad_output.shape}"

    return _nll_loss_backward(
        grad_output, self, target, weight, reduction, ignore_index, total_weight
    )


@register_decomposition(aten.nll_loss2d_backward)
def nll_loss2d_backward(
    grad_output: Tensor,
    self: Tensor,
    target: Tensor,
    weight: Optional[Tensor],
    reduction: int,
    ignore_index: int,
    total_weight: Tensor,
) -> Tensor:
    assert (
        self.dim() == 4
    ), f"only batches of spatial inputs supported (4D tensors), but got input of dimension: {self.dim()}"

    assert (
        target.dim() == 3
    ), f"only batches of spatial targets supported (3D tensors) but got targets of dimension: {target.dim()}"

    assert (
        self.shape[0] == target.shape[0]
        and self.shape[2] == target.shape[1]
        and self.shape[3] == target.shape[2]
    ), f"size mismatch (got input: {self.shape}, target: {target.shape}"

    assert total_weight.numel() == 1, (
        "expected total_weight to be a single element tensor, "
        f"got: {total_weight.shape} ( {total_weight.numel()}, elements)"
    )

    return _nll_loss_backward(
        grad_output, self, target, weight, reduction, ignore_index, total_weight
    )


@register_decomposition(aten.binary_cross_entropy)
@pw_cast_for_opmath
def binary_cross_entropy(
    self: Tensor,
    target: Tensor,
    weight: Optional[Tensor] = None,
    reduction: int = Reduction.MEAN.value,
) -> Tensor:
    # We cannot currently model this without introducing data-dependent control flow
    # TORCH_CHECK(
    #     (input_val >= 0) && (input_val <= 1),
    #     "all elements of input should be between 0 and 1"
    # )
    loss = (target - 1) * torch.maximum(
        torch.log(1 - self), self.new_full((), -100)
    ) - target * torch.maximum(torch.log(self), self.new_full((), -100))
    if weight is not None:
        loss = loss * weight
    return apply_loss_reduction(loss, reduction)


@register_decomposition(aten.binary_cross_entropy_backward)
@pw_cast_for_opmath
def binary_cross_entropy_backward(
    grad_output: Tensor,
    self: Tensor,
    target: Tensor,
    weight: Optional[Tensor] = None,
    reduction: int = Reduction.MEAN.value,
) -> Tensor:
    EPSILON = 1e-12
    result = grad_output * (self - target) / torch.clamp(self * (1 - self), min=EPSILON)
    if weight is not None:
        result = result * weight
    if reduction == Reduction.MEAN.value:
        result = result / self.numel()
    return result


@register_decomposition(aten.soft_margin_loss)
@out_wrapper()
@pw_cast_for_opmath
def soft_margin_loss(
    input: Tensor,
    target: Tensor,
    reduction: int = Reduction.MEAN.value,
) -> Tensor:
    loss = torch.log1p(torch.exp(-input * target))
    return apply_loss_reduction(loss, reduction)


@register_decomposition(aten.soft_margin_loss_backward)
@pw_cast_for_opmath
def soft_margin_loss_backward(
    grad_output: Tensor,
    self: Tensor,
    target: Tensor,
    reduction: int = Reduction.MEAN.value,
) -> Tensor:
    grad_input = target * grad_output * (torch.sigmoid(target * self) - 1)
    if reduction == Reduction.MEAN.value:
        grad_input = grad_input / self.numel()
    return grad_input


@register_decomposition(aten._euclidean_dist)
def _euclidean_dist(x1: Tensor, x2: Tensor) -> Tensor:
    x1_norm = x1.pow(2).sum(-1, True)
    x1_pad = torch.ones_like(x1_norm, memory_format=torch.contiguous_format)
    x2_norm = x2.pow(2).sum(-1, True)
    x2_pad = torch.ones_like(x2_norm, memory_format=torch.contiguous_format)
    x1_ = torch.cat([x1.mul(-2), x1_norm, x1_pad], -1)
    x2_ = torch.cat([x2, x2_pad, x2_norm], -1)
    result = x1_.matmul(x2_.mT)
    return result.clamp_min(0).sqrt()


@register_decomposition(aten.slice_backward)
def slice_backward(
    grad_output: Tensor,
    input_sizes: List[int],
    dim: int,
    start: int,
    end: int,
    step: int,
):
    grad_input = grad_output.new_zeros(input_sizes)
    return torch.slice_scatter(grad_input, grad_output, dim, start, end, step)


@register_decomposition(aten.slice.Tensor)
def slice_forward(
    # Tensor(a) self, int dim=0, SymInt? start=None, SymInt? end=None, SymInt step=1
    self: Tensor,
    dim: int = 0,
    start: Optional[int] = None,
    end: Optional[int] = None,
    step: int = 1,
):

    ndim = self.dim()
    if ndim == 0:
        raise RuntimeError("slice() cannot be applied to a 0-dim tensor.")
    dim = utils.canonicalize_dim(self.dim(), dim)
    sizes = list(self.size())
    strides = list(self.stride())

    if step <= 0:
        raise RuntimeError("slice step must be positive")

    start_val = start if start is not None else 0
    end_val = end if end is not None else sys.maxsize  # 2^63 – 1

    if start_val < 0:
        start_val += sizes[dim]

    if end_val < 0:
        end_val += sizes[dim]

    if start_val < 0:
        start_val = 0
    elif start_val >= sizes[dim]:
        start_val = sizes[dim]

    if end_val < start_val:
        end_val = start_val
    elif end_val >= sizes[dim]:
        end_val = sizes[dim]

    storage_offset = self.storage_offset() + start_val * strides[dim]
    len = end_val - start_val
    sizes[dim] = (len + step - 1) // step
    strides[dim] *= step

    if self.is_quantized:
        raise NotImplementedError(
            "Slice decomposition for quantized tensors aren't implemented"
        )
    else:
        return self.as_strided(sizes, strides, storage_offset)


@register_decomposition(aten.select_backward)
def select_backward(grad_output: Tensor, input_sizes: List[int], dim: int, index: int):
    grad_input = grad_output.new_zeros(input_sizes)
    return torch.select_scatter(grad_input, grad_output, dim, index)


@register_decomposition(aten.diagonal_backward)
def diagonal_backward(
    grad_output: Tensor, input_sizes: List[int], offset: int, dim1: int, dim2: int
):
    grad_input = grad_output.new_zeros(input_sizes)
    return torch.diagonal_scatter(grad_input, grad_output, offset, dim1, dim2)


def _cast_grad_to_input_dtype(
    grad_output: Tensor, grad_input: Tensor, input_dtype: torch.dtype
):
    if grad_output.dtype != input_dtype:
        grad_input = grad_input.to(input_dtype)
    return grad_input


@register_decomposition(aten._softmax_backward_data)
@compute_only_pw_cast_for_opmath
def _softmax_backward_data(
    grad_output: Tensor, output: Tensor, dim: int, input_dtype: torch.dtype
):
    new_grad_output = grad_output * output
    grad_input = new_grad_output - output * torch.sum(
        new_grad_output, dim=dim, keepdim=True
    )

    # CPU kernel doesn't respect input_dtype, but following check doesn't work for meta tensor
    # if grad_output.device == torch.device("cpu"):
    #     return grad_input.contiguous()

    return _cast_grad_to_input_dtype(grad_output, grad_input, input_dtype).contiguous()


@register_decomposition(aten._log_softmax_backward_data)
@compute_only_pw_cast_for_opmath
def _log_softmax_backward_data(
    grad_output: Tensor, output: Tensor, dim: int, input_dtype: torch.dtype
):
    grad_input = grad_output - torch.exp(output) * torch.sum(
        grad_output, dim=dim, keepdim=True
    )
    return _cast_grad_to_input_dtype(grad_output, grad_input, input_dtype)


def _im2col_col2im_indices_along_dim(
    input_d, kernel_d, dilation_d, padding_d, stride_d, device
):
    """Utility function to implement im2col and col2im"""
    blocks_d = input_d + padding_d * 2 - dilation_d * (kernel_d - 1)

    arange_kw = partial(torch.arange, dtype=torch.int64, device=device)

    # Stride kernel over input and find starting indices along dim d
    blocks_d_indices = arange_kw(0, blocks_d, stride_d).unsqueeze(0)

    # Apply dilation on kernel and find its indices along dim d
    kernel_grid = arange_kw(0, kernel_d * dilation_d, dilation_d).unsqueeze(-1)

    # Broadcast and add kernel staring positions (indices) with
    # kernel_grid along dim d, to get block indices along dim d
    return blocks_d_indices + kernel_grid


@register_decomposition(aten.im2col)
@out_wrapper()
@pw_cast_for_opmath
def im2col(
    input: Tensor,
    kernel_size: List[int],
    dilation: List[int],
    padding: List[int],
    stride: List[int],
) -> Tensor:
    utils.check(len(kernel_size) == 2, lambda: "im2col(): only 2D kernel supported")
    utils.check(len(dilation) == 2, lambda: "im2col(): only 2D dilation supported")
    utils.check(len(padding) == 2, lambda: "im2col(): only 2D padding supported")
    utils.check(len(stride) == 2, lambda: "im2col(): only 2D stride supported")

    def check_positive(param, param_name, strict=True):
        cond = all(p > 0 for p in param) if strict else all(p >= 0 for p in param)
        utils.check(
            cond, lambda: "{param_name} should be greater {'than' zero, but got {param}"
        )

    check_positive(kernel_size, "kernel_size")
    check_positive(dilation, "dilation")
    check_positive(dilation, "padding", strict=False)
    check_positive(stride, "stride")

    shape = input.shape
    ndim = len(shape)
    utils.check(
        ndim in (3, 4) and all(d != 0 for d in shape[-3:]),
        lambda: "Expected 3D or 4D (batch mode) tensor for input with possible 0 batch size "
        f"and non-zero dimensions, but got: {tuple(shape)}",
    )
    output_size = tuple(
        1 + (out + 2 * pad - dil * (ker - 1) - 1) // st
        for out, pad, dil, ker, st in zip(
            shape[-2:], padding, dilation, kernel_size, stride
        )
    )
    utils.check(
        all(c > 0 for c in output_size),
        lambda: f"Given an input with spacial size {tuple(shape[-2:])}, "
        f"kernel_size={kernel_size}, dilation={dilation}, "
        f"padding={padding}, stride={stride}, "
        "the calculated shape of the array of sliding blocks "
        f"is {output_size}, but its components must be at least one.",
    )
    batched_input = ndim == 4
    if not batched_input:
        input = input.unsqueeze(0)

    batch_dim, channel_dim, input_h, input_w = input.shape

    stride_h, stride_w = stride
    padding_h, padding_w = padding
    dilation_h, dilation_w = dilation
    kernel_h, kernel_w = kernel_size

    blocks_row_indices = _im2col_col2im_indices_along_dim(
        input_h, kernel_h, dilation_h, padding_h, stride_h, input.device
    )
    blocks_col_indices = _im2col_col2im_indices_along_dim(
        input_w, kernel_w, dilation_w, padding_w, stride_w, input.device
    )

    # Note that F.pad takes (padding_left, padding_right, padding_top, padding_bottom)
    # ugh
    padded_input = F.pad(input, (padding_w, padding_w, padding_h, padding_h))

    blocks_row_indices = blocks_row_indices.unsqueeze(-1).unsqueeze(-1)
    output = padded_input[:, :, blocks_row_indices, blocks_col_indices]
    output = output.permute(0, 1, 2, 4, 3, 5)
    num_blocks_row = blocks_row_indices.size(1)
    num_blocks_col = blocks_col_indices.size(1)
    output = output.reshape(
        batch_dim, channel_dim * kernel_h * kernel_w, num_blocks_row * num_blocks_col
    )

    if not batched_input:
        output = output.squeeze(0)
    return output


@register_decomposition(aten.col2im)
@out_wrapper()
@pw_cast_for_opmath
def col2im(
    input: Tensor,
    output_size: List[int],
    kernel_size: List[int],
    dilation: List[int],
    padding: List[int],
    stride: List[int],
) -> Tensor:
    utils.check(len(output_size) == 2, lambda: "only 2D output_size supported")
    utils.check(len(kernel_size) == 2, lambda: "only 2D kernel supported")
    utils.check(len(dilation) == 2, lambda: "only 2D dilation supported")
    utils.check(len(padding) == 2, lambda: "only 2D padding supported")
    utils.check(len(stride) == 2, lambda: "only 2D stride supported")

    def check_positive(param, param_name, strict=True):
        cond = all(p > 0 for p in param) if strict else all(p >= 0 for p in param)
        utils.check(
            cond, lambda: "{param_name} should be greater than zero, but got {param}"
        )

    check_positive(kernel_size, "kernel_size")
    check_positive(dilation, "dilation")
    check_positive(padding, "padding", strict=False)
    check_positive(stride, "stride")
    check_positive(output_size, "output_size")

    shape = input.shape
    ndim = len(shape)
    utils.check(
        ndim in (2, 3) and all(d != 0 for d in shape[-2:]),
        lambda: "Expected 2D or 3D (batch mode) tensor for input with possible 0 batch size "
        f"and non-zero dimensions, but got: {tuple(shape)}",
    )
    prod_kernel_size = kernel_size[0] * kernel_size[1]
    utils.check(
        shape[-2] % prod_kernel_size == 0,
        lambda: "Expected size of input's first non-batch dimension to be divisible by the "
        f"product of kernel_size, but got input.shape[-2] = {shape[-2]} and "
        f"kernel_size={kernel_size}",
    )
    col = [
        1 + (out + 2 * pad - dil * (ker - 1) - 1) // st
        for out, pad, dil, ker, st in zip(
            output_size, padding, dilation, kernel_size, stride
        )
    ]
    L = col[0] * col[1]
    utils.check(
        shape[-1] == L,
        lambda: f"Given output_size={output_size}, kernel_size={kernel_size}, "
        f"dilation={dilation}, padding={padding}, stride={stride}, "
        f"expected input.size(-1) to be {L} but got {shape[-1]}.",
    )
    utils.check(
        L > 0,
        lambda: f"Given output_size={output_size}, kernel_size={kernel_size}, "
        f"dilation={dilation}, padding={padding}, stride={stride}, "
        f"expected input.size(-1) to be {L} but got {shape[-1]}.",
    )
    batched_input = ndim == 3
    if not batched_input:
        input = input.unsqueeze(0)

    shape = input.shape

    out_h, out_w = output_size
    stride_h, stride_w = stride
    padding_h, padding_w = padding
    dilation_h, dilation_w = dilation
    kernel_h, kernel_w = kernel_size

    # col2im is defined as the backwards of im2col, so we differentiate its decomposition by hand
    input = input.reshape([shape[0], shape[1] // prod_kernel_size] + kernel_size + col)
    input = input.permute(0, 1, 2, 4, 3, 5)

    indices_row = _im2col_col2im_indices_along_dim(
        out_h, kernel_h, dilation_h, padding_h, stride_h, input.device
    )
    indices_row = _unsqueeze_to_dim(indices_row, 4)
    indices_col = _im2col_col2im_indices_along_dim(
        out_w, kernel_w, dilation_w, padding_w, stride_w, input.device
    )

    output_padded_size = [o + 2 * p for o, p in zip(output_size, padding)]
    output = input.new_zeros(
        [shape[0], shape[1] // prod(kernel_size)] + output_padded_size
    )
    idx = (None, None, indices_row, indices_col)
    output = torch.ops.aten.index_put(output, idx, input, accumulate=True)
    output = F.pad(output, (-padding_w, -padding_w, -padding_h, -padding_h))

    if not batched_input:
        output = output.squeeze(0)
    return output


@register_decomposition(aten.native_dropout_backward)
def native_dropout_backward(grad_output: Tensor, mask: Tensor, scale: float):
    # According to the CUDA kernel implementation we should have this test;
    # but it seems to fail tests!
    # utils.check(mask.dtype == torch.bool, lambda: f"Mask should be Bool Scalar Type {mask.dtype}")

    # Mimicking CUDA kernel's behavior for output stride: output follow input's memory format
    # This different from TensorIterator's behavior
    r = (grad_output * (mask.type_as(grad_output) * scale)).clone(
        memory_format=utils.suggest_memory_format(grad_output)
    )
    return r


@register_decomposition(aten.unfold_backward)
def unfold_backward(
    grad: Tensor, input_size: List[int], dimension: int, size: int, step: int
) -> Tensor:
    if len(input_size) == 0:
        return torch.squeeze_copy(grad, 0)
    dim = utils.canonicalize_dim(len(input_size), dimension)
    idx = torch.arange(input_size[dim], device=grad.device, dtype=torch.int32)
    idx = idx.unfold(0, size, step).flatten()
    grad = grad.movedim(-1, dim + 1).flatten(dim, dim + 1)
    # nb. At the moment this generates two kernels in triton
    # It could potentially be fused into one call to scatter_reduce,
    # in the case step <= size provided scatter_reduce generates 1 kernel
    grad_input = grad.new_zeros(input_size)
    return torch.index_add(grad_input, dim, idx, grad)


@register_decomposition(aten.logit_backward.default)
@pw_cast_for_opmath
def logit_backward(
    grad_output: Tensor, self: Tensor, eps: Optional[float] = None
) -> Tensor:
    if eps is not None:
        lo = eps
        hi = 1.0 - lo
        return torch.where(
            torch.logical_and(self >= lo, self <= hi),
            grad_output / (self * (1.0 - self)),
            0.0,
        )
    else:
        return torch.where(
            torch.logical_and(self >= 0.0, self <= 1.0),
            grad_output / (self * (1.0 - self)),
            self.new_full((), float("nan")),
        )


@register_decomposition(aten.native_dropout)
def native_dropout(input: Tensor, p: float, train: Optional[bool]):
    if train:
        bool_mask = torch.rand_like(input) > p
        res = bool_mask * input * float(1.0 / (1.0 - p))
        return (res, bool_mask)
    else:
        return (input, torch.ones_like(input, dtype=torch.bool))


@register_decomposition(aten._softmax)
@out_wrapper()
def _softmax(x: Tensor, dim: int, half_to_float: bool):
    # eager softmax returns a contiguous tensor. Ensure that decomp also returns
    # a contiguous tensor.
    x = x.contiguous()
    if half_to_float:
        assert x.dtype == torch.half
    computation_dtype, result_dtype = utils.elementwise_dtypes(
        x, type_promotion_kind=utils.ELEMENTWISE_TYPE_PROMOTION_KIND.DEFAULT
    )
    x = x.to(computation_dtype)
    x_max = torch.amax(x, dim, keepdim=True)
    unnormalized = torch.exp(x - x_max)
    result = unnormalized / torch.sum(unnormalized, dim, keepdim=True)
    if not half_to_float:
        result = result.to(result_dtype)
    return result


@register_decomposition(aten._log_softmax)
@out_wrapper()
def _log_softmax(x: Tensor, dim: int, half_to_float: bool):
    # eager log_softmax returns a contiguous tensor. Ensure that decomp also
    # returns a contiguous tensor.
    x = x.contiguous()
    if half_to_float:
        assert x.dtype == torch.half
    computation_dtype, result_dtype = utils.elementwise_dtypes(
        x, type_promotion_kind=utils.ELEMENTWISE_TYPE_PROMOTION_KIND.DEFAULT
    )
    x = x.to(computation_dtype)
    x_max = torch.amax(x, dim, keepdim=True)
    shifted = x - x_max
    shifted_logsumexp = torch.log(torch.sum(torch.exp(shifted), dim, keepdim=True))
    result = shifted - shifted_logsumexp
    if not half_to_float:
        result = result.to(result_dtype)
    return result


@register_decomposition(aten.rsub.Tensor)
def rsub_Tensor(self: Tensor, other: Tensor, alpha: float = 1) -> Tensor:
    return torch.sub(other, self, alpha=alpha)


@register_decomposition(aten.rsub.Scalar)
def rsub_Scalar(self: Tensor, other: float, alpha: float = 1) -> Tensor:
    return torch.sub(other, self, alpha=alpha)


@register_decomposition(aten.embedding)
def embedding(
    weight: Tensor,
    indices: Tensor,
    padding_idx: int = -1,
    scale_grad_by_freq: bool = False,
    sparse: bool = False,
) -> Tensor:
    assert weight.dim() == 2, "'weight' must be 2-D"
    # Nb. scale_grad_by_freq is not used in the forward
    if indices.ndim <= 1:
        # We need this one as weight[indices] calls item() in these cases
        out = weight.index_select(0, indices)
        if indices.ndim == 0:
            out = out.squeeze(0)
        return out
    else:
        return weight[indices]


@register_decomposition(aten.embedding_dense_backward)
@pw_cast_for_opmath
def embedding_dense_backward(
    grad_output: Tensor,
    indices: Tensor,
    num_weights: int,
    padding_idx: int,
    scale_grad_by_freq: bool,
):
    indices = _maybe_convert_to_dtype(indices, torch.long)  # type: ignore[assignment]
    if scale_grad_by_freq:
        counts = indices.new_zeros((num_weights,))
        ones = torch.ones_like(indices)
        counts = counts.index_put([indices], ones, accumulate=True)
        grad_weights_scale = counts[indices]
        grad_output = grad_output / grad_weights_scale.unsqueeze(1)

    mask = _unsqueeze_to_dim(indices == padding_idx, grad_output.ndim)
    grad = grad_output.masked_fill(mask, 0)
    grad_weight = grad_output.new_zeros(
        (num_weights,) + grad_output.shape[indices.ndim :]
    )
    return grad_weight.index_put([indices], grad, accumulate=True)


def prod(x: List[int]):
    r = 1
    for i in x:
        r *= i
    return r


@register_decomposition(aten.split_with_sizes)
def split_with_sizes(
    self: Tensor, split_sizes: List[int], dim: int = 0
) -> List[Tensor]:
    num_splits = len(split_sizes)
    splits = []
    start_idx = 0
    for i in range(num_splits):
        length = split_sizes[i]
        splits.append(self.narrow(dim, start_idx, length))
        start_idx += length
    return splits


@register_decomposition(aten.split.Tensor)
def split(self: Tensor, split_size: int, dim: int = 0) -> List[Tensor]:
    input_sizes = self.shape
    dim_size = input_sizes[dim]
    if split_size == 0:
        assert dim_size == 0
        return [self]
    chunks = (dim_size + split_size - 1) // split_size
    chunks = guard_int(chunks)
    split_sizes = [split_size for i in range(chunks)]
    split_sizes[-1] = split_size - (split_size * chunks - dim_size)
    return torch.split(self, split_sizes, dim)


# TODO: this doesn't appear to have enough precision in bfloat16
@register_decomposition(aten.addmm)
@out_wrapper()
@pw_cast_for_opmath
def addmm(self: Tensor, mat1: Tensor, mat2: Tensor, beta: int = 1, alpha: int = 1):
    if not self.is_floating_point() and not self.is_complex():
        beta = int(beta)
        alpha = int(alpha)
    out = alpha * torch.mm(mat1, mat2)
    if beta == 0:
        return out

    # The output of aten.addmm is contiguous, we need to match this behavior in the decomposition.
    # The original implementation 'beta * self + out' would return a strided tensor if `self` is strided.
    # We thus use `out`, the output of torch.mm, which is always contiguous, as the first argument for addition.
    # This is relying on TensorIterator's behavior that it takes higher precedence on the stride of first input.
    # Alternative, we can write `(beta * self + out).contiguous()`, but it introduces another copy in some cases.
    # This implementation is not ideal, and we should revisit this when we have a better solution.
    return out + beta * self


# This computes the mean and variance along the specifized normalization dims,
# then normalizes along those dims. Finally, it returns the mean and variance of
# the normalized dims. Note that it intentionally leaves outputs upcasted.
# Example:
# input: [2, 3, 4, 5], norm_dims: [1, 3]
# mean: [2, 1, 4, 1]
def normalize(input, norm_dims, eps):
    computation_dtype = utils.get_computation_dtype(input.dtype)
    input_acc = input.to(dtype=computation_dtype)
    biased_var = torch.var(input_acc, dim=norm_dims, unbiased=False, keepdim=True)
    mean = torch.mean(input_acc, dim=norm_dims, keepdim=True)
    rstd = torch.rsqrt(biased_var + eps)

    out = (input - mean) * rstd
    return out, mean, rstd


@register_decomposition(aten.native_group_norm_backward)
@pw_cast_for_opmath
def native_group_norm_backward(
    grad_output: Tensor,
    input: Tensor,
    mean: Tensor,
    rstd: Tensor,
    gamma: Optional[Tensor],
    N: int,
    C: int,
    HxW: int,
    group: int,
    output_mask: List[bool],
) -> Tuple[Optional[Tensor], Optional[Tensor], Optional[Tensor]]:
    utils.check_same_device(
        grad_output, input, mean, rstd, allow_cpu_scalar_tensors=False
    )
    utils.check_same_shape(input, grad_output, allow_cpu_scalar_tensors=False)
    utils.check_same_shape(mean, rstd, allow_cpu_scalar_tensors=False)
    utils.check(
        input.numel() == N * C * HxW,
        lambda: f"Expect input to have { N * C * HxW} elements",
    )
    utils.check(
        mean.shape == (N, group),
        lambda: f"Expect mean to have shape ({N}, {group}, but got {mean.shape}",
    )
    utils.check(
        gamma is None or gamma.numel() == C,
        lambda: f"Expect gamma to have {C} elements but got {gamma.numel() if gamma is not None else -1}",
    )

    cpg, _rem = divmod(C, group)
    utils.check(
        _rem == 0,
        lambda: f"Expect number of channels {C} to be evenly-divisible by number of groups {group}",
    )

    # Compute Internal gradients
    ds = torch.mul(grad_output, input).view(N, C, HxW).sum(dim=[2])
    db = grad_output.view(N, C, HxW).sum(dim=[2])

    d_input: Optional[Tensor] = None
    d_gamma: Optional[Tensor] = None
    d_bias: Optional[Tensor] = None
    if output_mask[0]:
        s = 1.0 / (HxW * cpg)
        if gamma is not None:
            ds_val = torch.mul(ds, gamma.unsqueeze(0)).reshape(N, group, cpg).sum(2)
            db_val = torch.mul(db, gamma.unsqueeze(0)).reshape(N, group, cpg).sum(2)
            c1 = torch.mul(
                rstd.unsqueeze(-1),
                gamma.reshape(1, group, cpg),
            )
        else:
            ds_val = ds.reshape(N, group, cpg).sum(2)
            db_val = db.reshape(N, group, cpg).sum(2)
            c1 = torch.mul(
                rstd.unsqueeze(-1),
                torch.ones((1, group, cpg), device=rstd.device),
            )
        c2 = (db_val * mean - ds_val) * rstd * rstd * rstd * s
        c3 = -c2 * mean - db_val * rstd * s

        c1 = c1.unsqueeze(-1)
        c2 = _unsqueeze_to_dim(c2, 4)
        c3 = _unsqueeze_to_dim(c3, 4)
        d_input = (
            torch.mul(grad_output.reshape(N, group, cpg, HxW), c1)
            + torch.mul(input.reshape(N, group, cpg, HxW), c2)
            + c3
        )
        d_input = d_input.reshape(input.shape).to(input.dtype)
    if output_mask[1]:
        d_gamma = (
            (
                (ds.view(N, group, cpg) - db.view(N, group, cpg) * mean.unsqueeze(-1))
                * rstd.unsqueeze(-1)
            )
            .sum(dim=[0])
            .reshape(C)
        )
    if output_mask[2]:
        d_bias = db.sum(dim=[0])

    return (d_input, d_gamma, d_bias)


def _maybe_cast(x: Optional[Tensor], dtype) -> Optional[Tensor]:
    if x is not None:
        return x.to(dtype)
    return x


# TODO: Take a closer look at the type promotion semantics
@register_decomposition(aten.native_layer_norm_backward)
def native_layer_norm_backward(
    grad_out: Tensor,
    input: Tensor,
    normalized_shape: List[int],
    mean: Tensor,
    rstd: Tensor,
    weight: Optional[Tensor],
    bias: Optional[Tensor],
    output_mask: List[bool],
) -> Tuple[Optional[Tensor], Optional[Tensor], Optional[Tensor]]:
    input_shape = input.shape
    input_ndim = input.dim()
    computation_dtype = utils.get_computation_dtype(input.dtype)
    grad_out_cast, input_cast, weight_cast, bias_cast = [
        x.to(computation_dtype).contiguous() if x is not None else x
        for x in (grad_out, input, weight, bias)
    ]
    assert grad_out_cast is not None

    axis = input_ndim - len(normalized_shape)
    inner_dims = input_shape[axis:]
    outer_dims = input_shape[:axis]
    inner_dim_indices: List[int] = []
    outer_dim_indices: List[int] = []
    for i in range(input_ndim):
        if i >= axis:
            inner_dim_indices.append(i)
        else:
            outer_dim_indices.append(i)

    N = prod(inner_dims)  # type: ignore[arg-type]
    M = prod(outer_dims)  # type: ignore[arg-type]
    if M <= 0 or N <= 0:
        return (
            input.new_zeros(input_shape) if output_mask[0] else None,
            input.new_zeros(input_shape[axis:]) if output_mask[1] else None,
            input.new_zeros(input_shape[axis:]) if output_mask[2] else None,
        )

    x_hat = (input_cast - mean) * rstd
    if weight_cast is not None:
        grad_x_hat = grad_out_cast * weight_cast
    else:
        grad_x_hat = grad_out_cast
    a = grad_x_hat * N
    b = torch.sum(grad_x_hat, inner_dim_indices, True)
    c1 = torch.mul(grad_x_hat, x_hat)
    c2 = torch.sum(c1, inner_dim_indices, True)
    c3 = torch.mul(x_hat, c2)

    inner = a - b - c3
    d_input: Optional[Tensor] = None
    d_weight: Optional[Tensor] = None
    d_bias: Optional[Tensor] = None
    if output_mask[0]:
        d_input = (rstd / N) * inner

    if output_mask[1] and weight_cast is not None:
        if len(outer_dim_indices) > 0:
            d_weight = torch.sum(grad_out_cast * x_hat, outer_dim_indices, False)
        else:
            d_weight = grad_out_cast * x_hat

    if output_mask[2] and bias_cast is not None:
        if len(outer_dim_indices) > 0:
            d_bias = torch.sum(grad_out_cast, outer_dim_indices, False)
        else:
            d_bias = grad_out_cast.clone()

    return (
        _maybe_cast(d_input, input.dtype),
        _maybe_cast(d_weight, input.dtype),
        _maybe_cast(d_bias, input.dtype),
    )


@register_decomposition(aten.native_batch_norm)
def native_batch_norm(
    input: Tensor,
    weight: Optional[Tensor],
    bias: Optional[Tensor],
    running_mean: Optional[Tensor],
    running_var: Optional[Tensor],
    training: bool,
    momentum: float,
    eps: float,
) -> Tuple[Tensor, Tensor, Tensor]:
    reduction_dims = [0] + list(range(2, input.dim()))
    computation_dtype = utils.get_computation_dtype(input.dtype)
    if training:
        output, mean, rstd = normalize(input, reduction_dims, eps)

        save_mean = _squeeze_multiple(mean, reduction_dims)
        save_rstd = _squeeze_multiple(rstd, reduction_dims)
        if running_mean is not None:
            running_mean.copy_(momentum * save_mean + (1 - momentum) * running_mean)
        if running_var is not None:
            n = input.numel() / input.shape[1]
            # This doesn't strictly match eager's numerics, which accumulates var sum and then directly applies the correction
            # But... that would require re-implementing var here, for negligible numerics gain on a tensor whose
            # numerics probably don't matter.
            unbiased_var = torch.var(input, reduction_dims, unbiased=False) * (
                n / (n - 1)
            )
            running_var.copy_(momentum * unbiased_var + (1 - momentum) * running_var)
    else:
        assert running_mean is not None and running_var is not None
        running_mean = running_mean.to(dtype=computation_dtype, copy=True)
        running_var = running_var.to(dtype=computation_dtype, copy=True)
        mean = running_mean
        invstd = 1 / (torch.sqrt(running_var + eps))
        # Very annoying inconsistency where CPU and CUDA give different shapes
        if input.device.type != "cpu":
            save_mean = running_mean
            save_rstd = invstd
        else:
            save_mean = input.new_zeros((0,))
            save_rstd = input.new_zeros((0,))
        mean = _unsqueeze_to_dim(mean, input.dim() - 1)
        invstd = _unsqueeze_to_dim(invstd, input.dim() - 1)
        output = (input - mean) * invstd

    if weight is None:
        weight = input.new_ones(())

    if bias is None:
        bias = input.new_zeros(())

    weight = _unsqueeze_to_dim(weight, input.dim() - 1)
    bias = _unsqueeze_to_dim(bias, input.dim() - 1)
    output = output * weight + bias
    if input.device.type == "cpu":
        save_mean = save_mean.to(dtype=input.dtype)
        save_rstd = save_rstd.to(dtype=input.dtype)
    return output.to(dtype=input.dtype), save_mean, save_rstd


@register_decomposition(aten._fused_dropout)
@pw_cast_for_opmath
def _fused_dropout_decomposition(input, p, generator=None):
    mask = (torch.rand_like(input) < p).to(dtype=torch.uint8)
    res = mask.type_as(input) * input * (1.0 / p)
    return (res, mask)


@register_decomposition(aten._to_copy)
def _to_copy(
    x: Tensor,
    *,
    dtype: Optional[torch.dtype] = None,
    layout=None,
    device: Optional[torch.device] = None,
    pin_memory: bool = False,
    non_blocking: bool = False,
    memory_format: Optional[torch.memory_format] = None,
):
    assert not layout or layout == torch.strided, "TODO"
    assert not pin_memory, "TODO"
    assert device is not None or dtype is not None or memory_format is not None
    dtype_converted = False
    if device is not None and device != x.get_device():
        # avoid conversions on cpu
        if dtype is not None and device.type == "cpu":
            x = torch._prims.convert_element_type(x, dtype)
            dtype_converted = True
        x = torch._prims.device_put(x, device)
    if dtype is not None and not dtype_converted:
        x = torch._prims.convert_element_type(x, dtype)
    if memory_format is not None:  # no ref/prim for memory format
        out = torch.empty_like(x, memory_format=memory_format)
        out.copy_(x)
        return out  # type: ignore[call-overload]
    return x


@pw_cast_for_int_to_real
def xlogy(self: Tensor, other: Tensor) -> Tensor:
    return aten.where(
        aten.isnan(self),
        self,
        aten.where(
            self == aten.new_zeros(self, ()),
            aten.new_zeros(self, ()),
            self * aten.log(other),
        ),
    )


@register_decomposition(aten.std.correction)
@reduction_complex_to_real
def std_decomposition(
    x: Tensor,
    dim: Optional[List[int]],
    correction: Optional[int] = None,
    keepdim: bool = False,
):
    return torch.sqrt(torch.var(x, dim, correction=correction, keepdim=keepdim))


# Questionable decompositions
# This is only valid if we're running the graph without autograd, such as if the backward pass has been traced.
# Note that this decomposition causes issues with in-place ops
@register_decomposition([aten.detach, aten.lift, aten.lift_fresh])
def nop_decomposition(x):
    return aten.alias(x)


@register_decomposition(aten.cudnn_batch_norm)
def cudnn_batch_norm(
    input: Tensor,
    weight: Tensor,
    bias: Optional[Tensor],
    running_mean: Optional[Tensor],
    running_var: Optional[Tensor],
    training: bool,
    exponential_average_factor: float,
    epsilon: float,
):
    a, b, c = aten.native_batch_norm(
        input,
        weight,
        bias,
        running_mean,
        running_var,
        training,
        exponential_average_factor,
        epsilon,
    )
    # Cudnn return running mean and variance when training is True
    if training:
        return (a, b, c, input.new_zeros((0,), dtype=torch.uint8))
    return (
        a,
        weight.new_zeros((0,)),
        weight.new_zeros((0,)),
        input.new_zeros((0,), dtype=torch.uint8),
    )


def _broadcast_batch_norm_backward(x, broadcast_mask):
    for axis, mask in enumerate(broadcast_mask):
        if mask == 1 and not (axis < x.ndim and x.shape[axis] == broadcast_mask[axis]):
            x = x.unsqueeze(axis)
    return x


@register_decomposition(aten.native_batch_norm_backward)
def native_batch_norm_backward(
    grad_out: Tensor,
    input: Tensor,
    weight: Optional[Tensor],
    running_mean: Optional[Tensor],
    running_var: Optional[Tensor],
    save_mean: Optional[Tensor],
    save_invstd: Optional[Tensor],
    train: bool,
    eps: float,
    output_mask: List[bool],
) -> Tuple[Tensor, Optional[Tensor], Optional[Tensor]]:
    input_dtype = input.dtype
    computation_dtype = utils.get_computation_dtype(input.dtype)
    (
        grad_out_cast,
        input_cast,
        weight_cast,
        running_mean_cast,
        running_var_cast,
        save_mean_cast,
        save_invstd_cast,
    ) = [
        x.to(computation_dtype) if x is not None else x
        for x in (
            grad_out,
            input,
            weight,
            running_mean,
            running_var,
            save_mean,
            save_invstd,
        )
    ]
    input_shape = input.shape
    input_rank = input.dim()
    assert input_rank >= 2, "rank of the input must be at least 2"

    axis = 1
    num_features = prod(list(input_shape)) / input_shape[axis]
    mean = save_mean_cast
    invstd = save_invstd_cast
    if train:
        assert save_mean_cast is not None and save_invstd_cast is not None
    else:
        assert running_mean_cast is not None and running_var_cast is not None
        mean = running_mean_cast
        invstd = torch.rsqrt(running_var_cast + eps)

    broadcast_mask: List[int] = [1] * input_rank
    broadcast_mask[axis] = input_shape[axis]

    reduction_axes: List[int] = []
    for i in range(input_rank):
        if i != axis:
            reduction_axes.append(i)

    mean = _broadcast_batch_norm_backward(mean, broadcast_mask)  # type: ignore[arg-type]
    norm = 1.0 / num_features
    grad_output_sum = torch.sum(grad_out_cast, reduction_axes)  # type: ignore[arg-type]
    dot_p = torch.sum(grad_out_cast * (input_cast - mean), reduction_axes)  # type: ignore[operator]

    grad_mean = _broadcast_batch_norm_backward(grad_output_sum * norm, broadcast_mask)
    proj_scale = _broadcast_batch_norm_backward(torch.mul(dot_p * norm, invstd * invstd), broadcast_mask)  # type: ignore[operator]

    if weight_cast is None:
        grad_scale = _broadcast_batch_norm_backward(invstd, broadcast_mask) * 1.0  # type: ignore[arg-type]
    else:
        grad_scale = _broadcast_batch_norm_backward(
            invstd * weight_cast, broadcast_mask
        )

    if train:
        proj = (input_cast - mean) * proj_scale  # type: ignore[operator]
        grad_input = ((grad_out_cast - proj) - grad_mean) * grad_scale
    else:
        grad_input = grad_out_cast * grad_scale

    if output_mask[1]:
        grad_weight = dot_p * invstd
    else:
        grad_weight = None  # "None" doesn't work with vjp, should use zeros for vjp

    if output_mask[2]:
        grad_bias = grad_output_sum
    else:
        grad_bias = None  # "None" doesn't work with vjp, should use zeros for vjp

    return (
        grad_input.to(input_dtype),
        _maybe_cast(grad_weight, input_dtype),
        _maybe_cast(grad_bias, input_dtype),
    )


@register_decomposition(aten.cudnn_batch_norm_backward)
def cudnn_batch_norm_backward(
    input: Tensor,
    grad_output: Tensor,
    weight: Tensor,
    running_mean: Optional[Tensor],
    running_var: Optional[Tensor],
    save_mean: Optional[Tensor],
    save_var: Optional[Tensor],
    epsilon: float,
    reserveSpace: Tensor,
):
    return aten.native_batch_norm_backward(
        grad_output,
        input,
        weight,
        running_mean,
        running_var,
        save_mean,
        save_var,
        True,
        epsilon,
        [True, True, True],
    )


@register_decomposition(aten._adaptive_avg_pool2d)
@pw_cast_for_opmath
def adaptive_avg_pool2d(input: Tensor, output_size: Tuple[int, int]):
    # Preconditions
    device = input.device
    shape = input.shape
    ndim = len(shape)
    utils.check(
        ndim in (3, 4),
        lambda: f"adaptive_avg_pool2d(): Expected 3D or 4D tensor, but got {ndim}",
    )
    for d in input.shape[-2:]:
        utils.check(
            d != 0,
            lambda: "adaptive_avg_pool2d(): Expected input to have non-zero size for "
            f"non-batch dimensions, but input has shape {tuple(shape)}.",
        )

    # Optimisation (we should also do this in the kernel implementation)
    if shape[-2] % output_size[-2] == 0 and shape[-1] % output_size[-1] == 0:
        stride = tuple(i // o for i, o in zip(shape[-2:], output_size))
        kernel = tuple(
            i - (o - 1) * s for i, o, s in zip(shape[-2:], output_size, stride)
        )
        return torch.nn.functional.avg_pool2d(input, kernel, stride)

    def start_index(a, b, c):
        return torch.div(a * c, b, rounding_mode="trunc")

    def end_index(a, b, c):
        return torch.div((a + 1) * c + b - 1, b, rounding_mode="trunc")

    def compute_idx(in_size, out_size):
        orange = torch.arange(out_size, device=device, dtype=torch.int64)
        i0 = start_index(orange, out_size, in_size)
        # Let length = end_index - start_index, i.e. the length of the pooling kernels
        # length.max() can be computed analytically as follows:
        maxlength = in_size // out_size + 1
        in_size_mod = in_size % out_size
        # adaptive = True iff there are kernels with different lengths
        adaptive = not (in_size_mod == 0 or out_size % in_size_mod == 0)
        if adaptive:
            maxlength += 1
        elif in_size_mod == 0:
            maxlength -= 1

        range_max = torch.arange(maxlength, device=device, dtype=torch.int64)
        idx = i0.unsqueeze(-1) + range_max
        if adaptive:
            # Need to clamp to avoid accesing out-of-bounds memory
            # TODO make minimum accept scalars
            maxval = torch.scalar_tensor(
                in_size - 1, dtype=idx.dtype, device=idx.device
            )
            idx = torch.minimum(idx, maxval)

            # Compute the lenghts
            i1 = end_index(orange, out_size, in_size)
            length = i1 - i0
        else:
            length = maxlength
        return idx, length, range_max, adaptive

    # length is not None if it's constant, otherwise we'll need to compute it
    idxh, length_h, range_max_h, adaptive_h = compute_idx(shape[-2], output_size[-2])
    idxw, length_w, range_max_w, adaptive_w = compute_idx(shape[-1], output_size[-1])

    vals = input[..., _unsqueeze_to_dim(idxh, 4), idxw]
    # Shortcut for the simpler case
    if not adaptive_h and not adaptive_w:
        return torch.mean(vals, dim=(-3, -1))

    def maybe_mask(vals, length, range_max, adaptive, dim):
        if isinstance(length, IntLike):
            return vals, length
        else:
            # zero-out the things we didn't really want to select
            assert dim < 0
            # hack
            mask = range_max >= length.unsqueeze(-1)
            if dim == -2:
                mask = _unsqueeze_to_dim(mask, 4)
            vals = torch.masked_fill(vals, mask, 0.0)
            # Compute the length of each window
            length = _unsqueeze_to_dim(length, -dim)
            return vals, length

    vals, length_h = maybe_mask(
        vals, length_h, range_max_h, adaptive=adaptive_h, dim=-2
    )
    vals, length_w = maybe_mask(
        vals, length_w, range_max_w, adaptive=adaptive_w, dim=-1
    )

    # We unroll the sum as we assume that the kernels are going to be small
    ret = None
    for i, j in product(range(vals.shape[-3]), range(vals.shape[-1])):
        if ret is None:
            ret = vals[..., i, :, j]
        else:
            ret = ret + vals[..., i, :, j]
    return ret / (length_h * length_w)


@register_decomposition(aten.index_add_)
def index_add_(
    x: TensorLike,
    dim: int,
    index: TensorLike,
    tensor: TensorLike,
    *,
    alpha: NumberType = 1,
):
    dim = utils.canonicalize_dims(x.ndim, dim)
    utils.check(
        index.ndim <= 1,
        lambda: f"Index should have dimension 1 or 0 (got {index.ndim})",
    )
    if alpha != 1:
        python_type = utils.dtype_to_type(x.dtype)
        utils.check(
            python_type == bool
            or utils.is_weakly_lesser_type(type(alpha), python_type),
            lambda: f"alpha argument of type {type(alpha)} cannot be safely cast to type {python_type}!",
        )
        tensor = tensor * alpha
    idx = (None,) * dim + (index,)
    torch.ops.aten.index_put_(x, idx, tensor, accumulate=True)
    return x


def _squeeze_multiple(self: Tensor, dims: List[int]) -> Tensor:
    ndim = self.dim()
    wrapped_dims = utils.canonicalize_dims(ndim, dims)
    assert isinstance(wrapped_dims, tuple)
    for idx in range(ndim - 1, -1, -1):
        if idx in wrapped_dims:
            self = self.squeeze(idx)
    return self


@register_decomposition(aten.logsumexp.default)
@pw_cast_for_int_to_real
def logsumexp(self: Tensor, dim: List[int], keepdim: bool = False) -> Tensor:
    if self.numel() == 0:
        return torch.sum(torch.exp(self), dim, keepdim).log()
    maxes = torch.amax(self, dim, keepdim=True)
    maxes_squeezed = maxes if keepdim else _squeeze_multiple(maxes, dim)
    maxes_squeezed = torch.masked_fill(
        maxes_squeezed, maxes_squeezed.abs() == float("inf"), 0
    )
    result = torch.sum(torch.exp(self - maxes), dim, keepdim)
    return result.log().add(maxes_squeezed)


# nb: Should use acc_t, not op_math
@register_decomposition(aten.log_sigmoid_forward)
@out_wrapper("output", "buffer")
@pw_cast_for_opmath
def log_sigmoid_forward(self: Tensor) -> Tuple[Tensor, Tensor]:
    min = torch.minimum(self.new_zeros(()), self)
    z = torch.exp(-torch.abs(self))
    if self.is_cuda:
        buffer = self.new_zeros((0,))
    else:
        buffer = z
    return min - torch.log1p(z), buffer


@register_decomposition(aten.norm)
@out_wrapper()
@reduction_complex_to_real
def norm(
    self: Tensor,
    p: Optional[float] = None,
    dim: List[int] = None,
    keepdim: bool = False,
    dtype: Optional[torch.dtype] = None,
):
    if p is None:
        p = 2.0
    return torch.linalg.vector_norm(self, p, dim, keepdim, dtype=dtype)


# aten/src/ATen/native/UpSample.cpp compute_output_size
def upsample_compute_output_size(input_size, output_size, scale_factors):
    spatial_dimensions = len(input_size) - 2
    if output_size is not None:
        utils.check(
            scale_factors is None,
            lambda: "Must specify exactly one of output_size and scale_factors",
        )
        utils.check(len(output_size) == spatial_dimensions, lambda: "")
        return output_size
    if scale_factors is not None:
        # NB: this isn't necessary lol
        utils.check(
            output_size is None,
            lambda: "Must specify exactly one of output_size and scale_factors",
        )
        utils.check(len(scale_factors) == spatial_dimensions, lambda: "")
        return [
            # Returning output_size as float. We cannot convert it to int directly,
            # as latter computation of scale_factor is relying output size being float
            sym_float(input_size[i + 2] * scale_factors[i])
            for i in range(spatial_dimensions)
        ]
    utils.check(
        False, lambda: "Must specify exactly one of output_size and scale_factors"
    )


def get_scale_value(scales, idx):
    if scales is None:
        return None
    return scales[idx]


@register_decomposition(torch.ops.aten.upsample_bilinear2d.vec)
@torch.ops.aten.upsample_bilinear2d.vec.py_impl(DispatchKey.CompositeImplicitAutograd)
@torch.ops.aten.upsample_bilinear2d.vec.py_impl(DispatchKey.Autograd)
def upsample_bilinear2d_vec(input, output_size, align_corners, scale_factors):
    osize = upsample_compute_output_size(input.size(), output_size, scale_factors)
    scale_h = get_scale_value(scale_factors, 0)
    scale_w = get_scale_value(scale_factors, 1)

    # NB: osize could be a list of float when scale_factors is float
    # so we cannot redispatch to aten.upsample_bilinear2d.default here
    return upsample_bilinear2d(input, osize, align_corners, scale_h, scale_w)


@register_decomposition(torch.ops.aten.upsample_bilinear2d.default)
@torch.ops.aten.upsample_bilinear2d.default.py_impl(DispatchKey.Autograd)
@pw_cast_for_opmath
def upsample_bilinear2d(
    input: Tensor,
    output_size: List[Union[int, float]],
    align_corners: bool,
    scales_h: Optional[float] = None,
    scales_w: Optional[float] = None,
) -> Tensor:
    # get dimensions of original image
    n_batch, n_channels, in_h, in_w = input.shape

    out_h = sym_float(output_size[0])
    out_w = sym_float(output_size[1])

    # Calculate horizontal and vertical scaling factor
    # TODO: Figure out if scales_h/scales_w matters here
    if out_h > 1:
        if align_corners:
            h_scale_factor = (in_h - 1) / (sym_int(out_h) - 1)
        else:
            h_scale_factor = in_h / out_h
    else:
        h_scale_factor = 0.0

    if out_w > 1:
        if align_corners:
            w_scale_factor = (in_w - 1) / (sym_int(out_w) - 1)
        else:
            w_scale_factor = in_w / out_w
    else:
        w_scale_factor = 0.0

    i = torch.arange(sym_int(out_h), dtype=input.dtype, device=input.device)
    j = torch.arange(sym_int(out_w), dtype=input.dtype, device=input.device)

    if align_corners:
        x = h_scale_factor * i
        y = w_scale_factor * j
    else:
        x = (h_scale_factor * (i + 0.5) - 0.5).clamp(min=0.0)
        y = (w_scale_factor * (j + 0.5) - 0.5).clamp(min=0.0)

    x_floor = torch.floor(x).to(torch.int64)
    x_ceil = torch.ceil(x).clamp(max=in_h - 1).to(torch.int64)
    y_floor = torch.floor(y).to(torch.int64)
    y_ceil = torch.ceil(y).clamp(max=in_w - 1).to(torch.int64)

    x_view = x.unsqueeze(1)
    x_floor_view = x_floor.unsqueeze(1)
    x_ceil_view = x_ceil.unsqueeze(1)

    v1 = input[:, :, x_floor_view, y_floor]
    v2 = input[:, :, x_ceil_view, y_floor]
    v3 = input[:, :, x_floor_view, y_ceil]
    v4 = input[:, :, x_ceil_view, y_ceil]

    xscale2 = x_view - x_floor_view
    xscale1 = 1.0 - xscale2

    yscale2 = y - y_floor
    yscale1 = 1.0 - yscale2

    q1 = torch.mul(v1, xscale1) + torch.mul(v2, xscale2)
    q2 = torch.mul(v3, xscale1) + torch.mul(v4, xscale2)
    result = torch.mul(q1, yscale1) + torch.mul(q2, yscale2)

    # convert output to correct memory format, if necessary
    input_memory_format = utils.suggest_memory_format(input)
    result = result.contiguous(memory_format=input_memory_format)

    return result


# We should be applying decompositions after all transformations
@register_decomposition(aten.is_same_size.default)
def is_same_size(a: Tensor, b: Tensor) -> bool:
    return a.shape == b.shape


@register_decomposition([aten._reshape_alias, aten._unsafe_view])
def _reshape_alias(x, shape, *args):
    return aten.view(x, shape)


@register_decomposition(aten.nll_loss_forward)
def nll_loss_forward(
    self: Tensor,
    target: Tensor,
    weight: Optional[Tensor],
    reduction: int,
    ignore_index: int,
) -> Tuple[Tensor, Tensor]:
    assert self.dim() > 0 and self.dim() <= 2, "input tensor should be 1D or 2D"
    assert (
        target.dim() <= 1
    ), "0D or 1D target tensor expected, multi-target not supported"

    no_batch_dim = self.dim() == 1 and target.dim() == 0
    assert no_batch_dim or (
        self.shape[0] == target.shape[0]
    ), f"size mismatch (got input: {self.shape}, target: {target.shape})"

    n_classes = self.shape[-1]

    assert weight is None or (
        weight.dim() == 1 and weight.numel() == n_classes
    ), f"weight tensor should be defined either for all {n_classes} classes or no classes but got weight tensor of shape: {weight.shape}"  # noqa: B950

    # self can be [N, C] or [C]
    # target can be [N] or []

    n_dims = self.dim()
    channel_dim = 1
    if n_dims < 2:
        channel_dim = 0

    if weight is not None:
        w = weight.unsqueeze(0) if n_dims > 1 else weight
        self = self * w

    target_ = target.unsqueeze(channel_dim)
    # target can be [N, 1] or [1]

    result = -torch.gather(self, channel_dim, target_).squeeze(channel_dim)

    if ignore_index >= 0:
        result = torch.where(target != ignore_index, result, 0)

    if reduction == Reduction.NONE.value and n_dims > 1:
        total_weight = self.new_full((), 0.0)
        return result, total_weight

    if weight is not None:
        w = weight.unsqueeze(0).expand(self.shape) if n_dims > 1 else weight
        wsum = torch.gather(w, channel_dim, target_).squeeze(channel_dim)
        if ignore_index >= 0:
            wsum = torch.where(target != ignore_index, wsum, 0)
        total_weight = wsum.sum()
    elif ignore_index >= 0:
        total_weight = (target != ignore_index).sum().to(self)
    else:
        total_weight = self.new_full((), 1.0 * result.numel())

    if reduction == Reduction.SUM.value:
        result = result.sum()
    elif reduction == Reduction.MEAN.value:
        if weight is None:
            result = result.sum() / total_weight if ignore_index >= 0 else result.mean()
        else:
            result = result.sum() / total_weight

    return result, total_weight


# These are adapted from aten/src/ATen/native/UpSample.h, wich is based on
# https://en.wikipedia.org/wiki/Bicubic_interpolation#Bicubic_convolution_algorithm
def _upsample_cubic_convolution1(x: Tensor, A: float) -> Tensor:
    return ((A + 2) * x - (A + 3)) * x * x + 1


def _upsample_cubic_convolution2(x: Tensor, A: float) -> Tensor:
    return ((A * x - 5 * A) * x + 8 * A) * x - 4 * A


def _upsample_get_cubic_coefficients(t: Tensor) -> TensorSequenceType:
    A = -0.75
    return (
        _upsample_cubic_convolution2(t + 1.0, A),
        _upsample_cubic_convolution1(t, A),
        _upsample_cubic_convolution1(1.0 - t, A),
        _upsample_cubic_convolution2(2.0 - t, A),
    )


def _upsample_cubic_interp1d(coeffs: TensorSequenceType, ts: Tensor) -> Tensor:
    coeffs2 = _upsample_get_cubic_coefficients(ts)
    return _sum_tensors(c1 * c2 for (c1, c2) in zip(coeffs, coeffs2))


# Need this instead of just sum() to keep mypy happy
def _sum_tensors(ts: Iterable[Tensor]) -> Tensor:
    return reduce(torch.add, ts)


@register_decomposition(aten.grid_sampler_2d)
@pw_cast_for_opmath
def grid_sampler_2d(
    a: Tensor,
    grid: Tensor,
    interpolation_mode: int = 0,
    padding_mode: int = 0,
    align_corners: bool = False,
) -> Tensor:
    utils.check(
        interpolation_mode in (0, 1, 2),
        lambda: f"Invalid interpolation mode {interpolation_mode}",
    )
    utils.check(
        padding_mode in (0, 1, 2), lambda: f"Invalid padding mode {padding_mode}"
    )

    def unnormalize(coords: Tensor, size: int) -> Tensor:
        # Rescale coordinates from [-1, 1] to:
        #   [0, size - 1] if align_corners is True
        #   [-.5, size -.5] if align_corners is False
        mul = (size * 0.5 - 0.5) if align_corners else (size * 0.5)
        ofs = size * 0.5 - 0.5
        return coords * mul + ofs

    # Reflects coordinates until they fall between low and high (inclusive).
    # The bounds are passed as twice their value so that half-integer values
    # can be represented as ints.
    def reflect_coordinates(coords: Tensor, twice_low: int, twice_high: int) -> Tensor:
        if twice_low == twice_high:
            return torch.zeros_like(coords)
        coords_min = twice_low / 2
        coords_span = (twice_high - twice_low) / 2
        coords2 = (coords - coords_min).abs()
        extra = torch.fmod(coords2, coords_span)
        flips = (coords2 / coords_span).floor().to(dtype=torch.int8)
        return torch.where(
            flips & 1 == 0, extra + coords_min, coords_span + coords_min - extra
        )

    def compute_coordinates(coords: Tensor, size: int) -> Tensor:
        if padding_mode == 0:  # Zero
            return coords
        elif padding_mode == 1:  # Borders
            return torch.clamp(coords, 0, size - 1)
        else:  # padding_mode == 2, Reflection
            if align_corners:
                coords_reflected = reflect_coordinates(coords, 0, 2 * (size - 1))
            else:
                coords_reflected = reflect_coordinates(coords, -1, 2 * size - 1)
            return torch.clamp(coords_reflected, 0, size - 1)

    def compute_source_index(coords: Tensor, size: int) -> Tensor:
        coords_un = unnormalize(coords, size)
        return compute_coordinates(coords_un, size)

    N, C, iH, iW = a.shape
    _, oH, oW, _ = grid.shape

    def in_bounds_cond(xs: Tensor, ys: Tensor) -> Tensor:
        return torch.logical_and(
            0 <= xs, torch.logical_and(xs < iW, torch.logical_and(0 <= ys, ys < iH))
        )

    N_idx = torch.arange(N, device=a.device).view(N, 1, 1, 1)
    C_idx = torch.arange(C, device=a.device).view(1, C, 1, 1)

    def clip(xs: Tensor, ys: Tensor, ws: Tensor) -> TensorSequenceType:
        cond = in_bounds_cond(xs, ys)
        # To clip to inside valid coordinates, we map the coordinates
        # to (x, y) = (0, 0) and also set the weight to 0
        # We also change the shape of the tensor to the appropriate one for
        # broadcasting with N_idx, C_idx for the purposes of advanced indexing
        return tuple(
            torch.where(cond, t, 0).view(N, 1, oH, oW)
            for t in (xs.to(dtype=torch.int64), ys.to(dtype=torch.int64), ws)
        )

    def get_summand(ix: Tensor, iy: Tensor, w) -> Tensor:
        # Perform clipping, index into input tensor and multiply by weight
        idx_x, idx_y, w_ = clip(ix, iy, w)
        return a[N_idx, C_idx, idx_y, idx_x] * w_

    x = grid[..., 0]
    y = grid[..., 1]

    if interpolation_mode == 0:  # Bilinear
        ix = compute_source_index(x, iW)
        iy = compute_source_index(y, iH)

        ix_nw, iy_nw = ix.floor(), iy.floor()
        ix_ne, iy_ne = ix_nw + 1, iy_nw
        ix_sw, iy_sw = ix_nw, iy_nw + 1
        ix_se, iy_se = ix_ne, iy_sw

        w_nw = (ix_se - ix) * (iy_se - iy)
        w_ne = (ix - ix_sw) * (iy_sw - iy)
        w_sw = (ix_ne - ix) * (iy - iy_ne)
        w_se = (ix - ix_nw) * (iy - iy_nw)

        return _sum_tensors(
            get_summand(ix, iy, w)
            for (ix, iy, w) in (
                (ix_nw, iy_nw, w_nw),
                (ix_ne, iy_ne, w_ne),
                (ix_sw, iy_sw, w_sw),
                (ix_se, iy_se, w_se),
            )
        )
    elif interpolation_mode == 1:  # Nearest
        ix = compute_source_index(x, iW)
        iy = compute_source_index(y, iH)

        ix_nearest = ix.round()
        iy_nearest = iy.round()

        return get_summand(ix_nearest, iy_nearest, 1)
    else:  # interpolation_mode == 2, Bicubic
        ix = unnormalize(x, iW)
        iy = unnormalize(y, iH)

        ix_nw = ix.floor()
        iy_nw = iy.floor()

        tx = ix - ix_nw
        ty = iy - iy_nw

        def get_value_bounded(ix: Tensor, iy: Tensor) -> Tensor:
            x = compute_coordinates(ix, iW)
            y = compute_coordinates(iy, iH)
            return get_summand(x, y, 1)

        def get_coeff(ofs: int) -> Tensor:
            iy_ofs = iy_nw + (ofs - 1)
            cs = (
                get_value_bounded(ix_nw - 1, iy_ofs),
                get_value_bounded(ix_nw, iy_ofs),
                get_value_bounded(ix_nw + 1, iy_ofs),
                get_value_bounded(ix_nw + 2, iy_ofs),
            )
            return _upsample_cubic_interp1d(cs, tx.unsqueeze(1))

        coeffs = tuple((get_coeff(ofs) for ofs in range(4)))
        return _upsample_cubic_interp1d(coeffs, ty.unsqueeze(1))


@register_decomposition(aten.mv)
@out_wrapper()
@pw_cast_for_opmath
def mv(self, vec):
    utils.check(
        self.dim() == 2 and vec.dim() == 1,
        lambda: f"matrix @ vector expected, got {self.dim()}, {vec.dim()}",
    )
    utils.check(
        self.size(1) == vec.size(0),
        lambda: f"size mismatch, got {self.size(0)}x{self.size(1)},{vec.size(0)}",
    )
    return (self * vec).sum(dim=1)


@register_decomposition(aten.dot)
@out_wrapper()
@pw_cast_for_opmath
def dot(self, other):
    if self.is_complex():
        if self.is_conj():
            if other.is_conj():
                return torch.dot(self.conj(), other.conj()).conj()
            else:
                return torch.vdot(self.conj(), other)
        elif other.is_conj():
            return torch.vdot(other.conj(), self)

    utils.check(
        self.dim() == 1 and other.dim() == 1,
        lambda: f"1D tensors expected, but got {self.dim()}D and {other.dim()}D tensors",
    )
    utils.check(
        self.dtype == other.dtype,
        lambda: f"dot : expected both vectors to have same dtype, but found {self.dtype} and {other.dtype}",
    )

    def numel_error():
        return (
            f"inconsistent tensor size, expected tensor [{self.numel()}] and src [{other.numel()}] to have the"
            f"same number of elements, but got {self.numel()} and {other.numel()} elements respectively"
        )

    utils.check(self.numel() == other.numel(), numel_error)

    return (self * other).sum()


@register_decomposition(aten.binary_cross_entropy_with_logits)
def binary_cross_entropy_with_logits(
    self, target, weight=None, pos_weight=None, reduction=Reduction.MEAN.value
):
    max_val = (-self).clamp_min(0)
    if pos_weight is not None:
        log_weight = (pos_weight - 1) * target + 1
        loss = (1 - target) * self + log_weight * (
            ((-max_val).exp() + (-self - max_val).exp()).log() + max_val
        )
    else:
        loss = (
            (1 - target) * self
            + max_val
            + ((-max_val).exp() + (-self - max_val).exp()).log()
        )

    if weight is not None:
        loss = loss * weight

    return apply_loss_reduction(loss, reduction)


def should_fold(tensor1: torch.Tensor, dim_tensor2: int) -> bool:
    dim_tensor1 = tensor1.ndim
    if dim_tensor1 >= 3 and (dim_tensor2 == 1 or dim_tensor2 == 2):
        t1_sizes_ptr = tensor1.shape
        t1_strides = tensor1.stride()
        if (
            dim_tensor1 == 3
            and dim_tensor2 == 2
            and t1_strides[-1] != 1
            and t1_strides[0] == t1_sizes_ptr[1] * t1_sizes_ptr[2]
        ):
            # First dim is slowest moving, and then the following two dims are
            # transposed. This can happen for example by permute(0, 2, 1).
            # First 2 dims could be folded to use mm but would require permutation
            # with actual data movement, which can be instead handled by BMM with each
            # GEMM transposed.
            # This can be generalized to a tensor with dim X + Y + Z where X, Y, and Z
            # dims are contiguous, Y dims and Z dims are transposed, and X, Y, Z > 0.
            # For example, this can happen by permute(0, 1, 5, 2, 3, 4), where X = 2,
            # Y = 3, and Z = 1.
            return False
        else:
            return True
    else:
        return False


@torch.ops.aten.matmul.default.py_impl(DispatchKey.CompositeImplicitAutograd)
def matmul(tensor1, tensor2):
    dim_tensor1 = tensor1.dim()
    dim_tensor2 = tensor2.dim()
    assert dim_tensor1 != 0 and dim_tensor2 != 0
    if dim_tensor1 == 1 and dim_tensor2 == 1:
        return torch.dot(tensor1, tensor2)
    elif dim_tensor1 == 2 and dim_tensor2 == 1:
        return torch.mv(tensor1, tensor2)
    elif dim_tensor1 == 1 and dim_tensor2 == 2:
        return torch.squeeze(torch.mm(torch.unsqueeze(tensor1, 0), tensor2), 0)
    elif dim_tensor1 == 2 and dim_tensor2 == 2:
        # if tensor1.shape[1] != tensor2.shape[0]:
        #     breakpoint()
        return torch.mm(tensor1, tensor2)
    elif should_fold(tensor1, dim_tensor2) or should_fold(tensor2, dim_tensor1):
        # NB: Much of this was written with Copilot! (although still had to fix a bunch of issues)

        # dim_tensor1 >=3 && (dim_tensor2 == 1 || dim_tensor2 == 2) ||
        # dim_tensor2 >=3 && (dim_tensor1 == 1 || dim_tensor1 == 2)
        # and some condition on the strides is fulfilled

        # optimization: use mm instead of bmm by folding the batch of the larger tensor
        # into its leading matrix dimension
        transpose = dim_tensor2 > dim_tensor1
        t1 = tensor2.mT if transpose else tensor1
        t2 = (
            tensor2 if not transpose else (tensor1.t() if dim_tensor1 == 2 else tensor1)
        )
        # Invariant: t1.dim() >= 3 && (t2.dim() == 1 || t2.dim() == 2)
        #            and t1 and t2 are matmul-compatible

        # Why not t1.view(-1, sizes_1[-1])?
        # If the last dim is 0, then view(-1, 0) won't work because the -1 becomes ambiguous.
        # This can happen in e.g. [3, 5, 0] @ [0, 0].
        sizes_1 = t1.shape
        output_shape = list(sizes_1[:-1])
        folded_dim1 = reduce(operator.mul, output_shape)

        # Readjust output_shape if we are multiplying by a matrix
        t2_is_matrix = t2.dim() == 2
        if t2_is_matrix:
            output_shape.append(t2.shape[1])
        t1_folded = t1.reshape(folded_dim1, sizes_1[-1])
        if t2_is_matrix:
            # FIXME This path always does an unnecessary copy when transpose == True as the returned
            # result from BLAS is already C-transposed
            output = t1_folded.mm(t2).view(output_shape)
            return output.mT.contiguous() if transpose else output
        else:
            return t1_folded.mv(t2).view(output_shape)

    elif dim_tensor1 >= 1 and dim_tensor2 >= 1:
        # We are multiplying b1 x n x m1 by x2 x m2 x p (where b1 can be a list);
        # we track m1 vs m2 separately even though they must match for nicer error messages
        n = tensor1.size(-2) if dim_tensor1 > 1 else 1
        m1 = tensor1.size(-1)
        batch_tensor1 = tensor1.shape[:-2]
        m2 = tensor2.size(-2) if dim_tensor2 > 1 else tensor2.size(-1)
        p = tensor2.size(-1) if dim_tensor2 > 1 else 1
        batch_tensor2: List[int] = []
        # TODO: handling of slice
        for i in range(dim_tensor2 - 2):
            batch_tensor2.append(tensor2.size(i))

        # expand the batch portion (i.e. cut off matrix dimensions and expand rest)
        expand_batch_portion = list(
            torch.broadcast_shapes(batch_tensor1, batch_tensor2)
        )

        tensor1_expand_size = expand_batch_portion + [n, m1]
        tensor2_expand_size = expand_batch_portion + [m2, p]

        expand_batch_product = prod(expand_batch_portion)

        # HACK: We need reshape with symint support
        tensor1_expanded = tensor1.expand(tensor1_expand_size).reshape(
            expand_batch_product, n, m1
        )
        tensor2_expanded = tensor2.expand(tensor2_expand_size).reshape(
            expand_batch_product, m2, p
        )

        output_shape = expand_batch_portion
        if dim_tensor1 > 1:
            output_shape.append(n)

        if dim_tensor2 > 1:
            output_shape.append(p)

        return tensor1_expanded.bmm(tensor2_expanded).view(output_shape)
    else:
        utils.check(False, lambda: "both arguments to matmul need to be at least 1D")


@register_decomposition(aten.upsample_bicubic2d.default)
@pw_cast_for_opmath
def upsample_bicubic2d_default(
    a: Tensor,
    output_size: Tuple[int, int],
    align_corners: bool,
    scale_h: Optional[float] = None,
    scale_w: Optional[float] = None,
) -> Tensor:
    N, C, iH, iW = a.shape
    oH, oW = output_size

    def compute_scale(in_size, out_size, align_corners, scale=None):
        if align_corners:
            return (in_size - 1) / (out_size - 1) if out_size > 1 else 0
        else:
            return 1 / scale if scale is not None and scale > 0 else in_size / out_size

    def compute_source_index(scale, dst_index, align_corners):
        if align_corners:
            return scale * dst_index
        else:
            return scale * (dst_index + 0.5) - 0.5

    height_scale = compute_scale(iH, oH, align_corners, scale_h)
    width_scale = compute_scale(iW, oW, align_corners, scale_w)

    N_idx = torch.arange(N, device=a.device).view(N, 1, 1, 1)
    C_idx = torch.arange(C, device=a.device).view(1, C, 1, 1)
    out_y = torch.arange(oH, device=a.device).view((1, 1, oH, 1))
    out_x = torch.arange(oW, device=a.device).view((1, 1, 1, oW))

    real_x = compute_source_index(width_scale, out_x, align_corners)
    in_x = real_x.floor()
    t_x = real_x - in_x
    ix = in_x.to(dtype=torch.int64)

    real_y = compute_source_index(height_scale, out_y, align_corners)
    in_y = real_y.floor()
    t_y = real_y - in_y
    iy = in_y.to(dtype=torch.int64)

    iys_ofs = (iy - 1, iy, iy + 1, iy + 2)
    ixs_ofs = (ix - 1, ix, ix + 1, ix + 2)

    def load_bounded(ys, xs):
        y_idx = torch.clamp(ys, 0, iH - 1)
        x_idx = torch.clamp(xs, 0, iW - 1)
        return a[N_idx, C_idx, y_idx, x_idx]

    def get_x_interp(y):
        coeffs_x = tuple((load_bounded(y, x_ofs) for x_ofs in ixs_ofs))
        return _upsample_cubic_interp1d(coeffs_x, t_x)

    coeffs_y = tuple((get_x_interp(y_ofs) for y_ofs in iys_ofs))
    return _upsample_cubic_interp1d(coeffs_y, t_y)


@register_decomposition(aten.upsample_bicubic2d.vec)
@out_wrapper()
@pw_cast_for_opmath
def upsample_bicubic2d_vec(
    a: Tensor,
    output_size: Optional[Tuple[int, int]],
    align_corners: bool,
    scale_factors: Optional[Tuple[float, float]] = None,
) -> Tensor:
    utils.check(
        bool(output_size) + bool(scale_factors) == 1,
        lambda: "Must specify exactly one of output_size and scale_factors.",
    )
    if output_size is None:
        assert scale_factors is not None
        output_size = cast(
            Tuple[int, int],
            tuple(int(w * scale) for w, scale in zip(a.shape[2:], scale_factors)),
        )
    scale_h, scale_w = scale_factors if scale_factors else (None, None)
    return upsample_bicubic2d_default(a, output_size, align_corners, scale_h, scale_w)


def register_inplace(aten_op, outplace_op):
    @register_decomposition(aten_op)
    def inplace_op(*args, **kwargs):
        out = outplace_op(*args, **kwargs)
        return args[0].copy_(out)

    return inplace_op


register_inplace(aten.add_, aten.add)
register_inplace(aten.sub_, aten.sub)
register_inplace(aten.mul_, aten.mul)
register_inplace(aten.relu_, aten.relu)
register_inplace(aten.hardtanh_, aten.hardtanh)
register_inplace(aten.hardswish_, aten.hardswish)
register_inplace(aten.leaky_relu_, aten.leaky_relu)
register_inplace(aten.silu_, aten.silu)<|MERGE_RESOLUTION|>--- conflicted
+++ resolved
@@ -12,17 +12,13 @@
 from torch import Tensor
 from torch._decomp import register_decomposition
 from torch._prims_common import IntLike, NumberType, TensorLike, TensorSequenceType
-<<<<<<< HEAD
+from torch.fx.experimental.symbolic_shapes import guard_int, sym_float, sym_int
 from torch._prims_common.wrappers import (
     _maybe_convert_to_dtype,
     _maybe_resize_out,
     _safe_copy_out,
     out_wrapper,
 )
-=======
-from torch._prims_common.wrappers import _maybe_resize_out, _safe_copy_out, out_wrapper
-from torch.fx.experimental.symbolic_shapes import guard_int, sym_float, sym_int
->>>>>>> 59ba15f3
 from torch.utils._pytree import tree_flatten, tree_map
 
 DispatchKey = torch._C.DispatchKey  # type: ignore[attr-defined]
