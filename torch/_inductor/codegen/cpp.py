import contextlib
import dataclasses
import functools
import math
import sys
from copy import copy, deepcopy
from pathlib import Path
from typing import ClassVar, Dict, List

import numpy
import sympy

import torch
import torch.fx
from torch._prims_common import is_float_dtype

from .. import codecache, config, ir, metrics
from ..codegen.wrapper import WrapperCodeGen
from ..scheduler import SchedulerNode
from ..utils import cache_on_self, sympy_product, sympy_subs, sympy_symbol
from ..virtualized import ops, V
from .common import (
    BracesBuffer,
    CppWrapperKernelArgs,
    CSEVariable,
    DeferredIndentedBuffer,
    ExprPrinter,
    IndentedBuffer,
    Kernel,
    KernelArgs,
    OpOverrides,
)

DTYPE_TO_CPP = {
    torch.float32: "float",
    torch.float64: "double",
    torch.float16: "half",
    torch.int64: "long",
    torch.int32: "int",
    torch.int16: "short",
    torch.int8: "signed char",
    torch.uint8: "unsigned char",
    torch.bool: "bool",
    torch.bfloat16: "bfloat16",
}

DTYPE_TO_ATEN = {
    torch.float32: "at::ScalarType::Float",
    torch.float64: "at::ScalarType::Double",
    torch.float16: "at::ScalarType::Half",
    torch.int64: "at::ScalarType::Long",
    torch.int32: "at::ScalarType::Int",
    torch.int16: "at::ScalarType::Short",
    torch.int8: "at::ScalarType::Char",
    torch.uint8: "at::ScalarType::Byte",
    torch.bool: "at::ScalarType::Bool",
    torch.bfloat16: "at::ScalarType::BFloat16",
}

INDEX_TYPE = "long"

RTYPE_TO_CPP = {
    "sum": "+",
    "min": "min",
    "max": "max",
    "argmin": "argmin",
    "argmax": "argmax",
    "any": "||",
}


def reduction_init(reduction_type, dtype):
    if dtype in (torch.float16, torch.bfloat16):
        # Since load promotes all half-precision inputs to float, the initial
        # constant for reduction must be promoted as well
        dtype = torch.float32
    if reduction_type in ("sum", "any"):
        return 0
    if reduction_type in {"max", "argmax"}:
        return (
            f"-std::numeric_limits<{DTYPE_TO_CPP[dtype]}>::infinity()"
            if is_float_dtype(dtype)
            else f"std::numeric_limits<{DTYPE_TO_CPP[dtype]}>::min()"
        )
    if reduction_type in {"min", "argmin"}:
        return (
            f"std::numeric_limits<{DTYPE_TO_CPP[dtype]}>::infinity()"
            if is_float_dtype(dtype)
            else f"std::numeric_limits<{DTYPE_TO_CPP[dtype]}>::max()"
        )
    raise AssertionError(reduction_type)


def reduction_combine(reduction_type, var, next_value):
    if reduction_type == "sum":
        return f"{var} += {next_value}"
    if reduction_type == "any":
        return f"{var} = {var} || {next_value}"
    return f"{var} = std::{reduction_type}({var}, {next_value})"


def reduction_combine_vec(reduction_type, var, next_value):
    if reduction_type == "max":
        return f"{var} = at::vec::maximum({var}, {next_value})"
    elif reduction_type == "min":
        return f"{var} = at::vec::minimum({var}, {next_value})"
    elif reduction_type == "sum":
        return f"{var} += {next_value}"
    else:
        raise NotImplementedError()


index_value_name_counter = 1


def argmax_argmin_prefix(reduction_type, src_dtype, tmpvar):
    global index_value_name_counter
    struct_name = f"IndexValue_{index_value_name_counter}"
    index_value_name_counter += 1

    # A small annoyance, due to it being a little cumbersome to just throw {} into strings
    prefix = [
        f"struct {struct_name} {{size_t index; {DTYPE_TO_CPP[src_dtype]} value;}};",
        f"{struct_name} {tmpvar}{{0, {reduction_init(reduction_type, src_dtype)}}};",
    ]
    if reduction_type == "argmax":
        prefix.extend(
            [
                f"#pragma omp declare reduction(argmax : struct {struct_name} :\\",
                "    omp_out.value = omp_in.value < omp_out.value ? omp_out.value : omp_in.value,\\",
                "    omp_out.index = omp_in.value < omp_out.value ? omp_out.index : omp_in.index)\\",
                f"\tinitializer(omp_priv = {{0, {reduction_init(reduction_type, src_dtype)}}})",
            ]
        )
    elif reduction_type == "argmin":
        prefix.extend(
            [
                f"#pragma omp declare reduction(argmin : struct {struct_name} :\\",
                "    omp_out.value = omp_in.value > omp_out.value ? omp_out.value : omp_in.value,\\",
                "    omp_out.index = omp_in.value > omp_out.value ? omp_out.index : omp_in.index)\\",
                f"\tinitializer(omp_priv = {{0, {reduction_init(reduction_type, src_dtype)}}})",
            ]
        )
    return prefix


def parallel_num_threads():
    threads = config.cpp.threads
    if threads < 1:
        threads = torch.get_num_threads()
    return threads


@functools.lru_cache()
def cpp_prefix():
    path = Path(__file__).parent / "cpp_prefix.h"
    with path.open() as f:
        _, filename = codecache.write(
            f.read(),
            "h",
        )
    return f'#include "{filename}"'


class CppPrinter(ExprPrinter):
    def _print_ModularIndexing(self, expr):
        x, div, mod = expr.args
        x = self.paren(self.doprint(x))
        div = self.paren(self.doprint(div))
        mod = self.paren(self.doprint(mod))
        if div != "1":
            x = f"({x} / {div})"
        return f"{x} % {mod}"

    def _print_FloorDiv(self, expr):
        x, div = expr.args
        x = self.paren(self.doprint(x))
        div = self.paren(self.doprint(div))
        return f"({x} / {div})"

    def _print_Pow(self, expr):
        # Uses float constants to perform FP div
        base, exp = expr.args
        base = self._print(base)
        assert exp.is_integer
        exp = int(exp)
        if exp > 0:
            return "*".join([self.paren(base)] * exp)
        elif exp < 0:
            return "1.0/" + self.paren("*".join([self.paren(base)] * abs(exp)))
        else:  # exp == 0
            return "1"

    def _print_Rational(self, expr):
        # Uses float constants to perform FP div
        if expr.q == 1:
            return f"{expr.p}"
        return f"{expr.p}.0/{expr.q}.0"


cexpr = CppPrinter().doprint


@dataclasses.dataclass
class OptimizationContext:
    key: ClassVar[str] = "opt_ctx"

    # Masked load
    is_masked_load: bool = False
    # Load value as mask
    is_load_as_mask: bool = False
    # Load bfloat16 value as float32
    is_load_bf16_as_fp32: bool = False
    # Store float32 value as bfloat16
    is_store_fp32_as_bf16: bool = False
    # do not  need type cast for
    # for mem copy only node bf16 load -> bf16 store,
    is_bf16_mem_copy: bool = False

    dtype: torch.dtype = torch.float
    ops_name: str = ""
    is_most_inner_loop_irrevelant: bool = False


class RecordOptimizationContext:
    def __init__(self, func_name: str = ""):
        self.func_name = func_name
        self.current_node: torch.fx.Node = None
        self.opt_ctx: OptimizationContext = None

    def __enter__(self):
        assert V.interpreter
        assert V.interpreter.current_node

        self.current_node: torch.fx.Node = V.interpreter.current_node
        if OptimizationContext.key in self.current_node.meta:
            self.opt_ctx = self.current_node.meta[OptimizationContext.key]
        else:
            self.opt_ctx = OptimizationContext()
        self.opt_ctx.ops_name = self.func_name
        return self

    def __exit__(self, exc_type, exc_val, exc_tb):
        assert self.current_node
        assert self.opt_ctx
        self.current_node.meta[OptimizationContext.key] = self.opt_ctx

    def get_opt_ctx(self):
        return self.opt_ctx

    def get_fx_node(self):
        assert self.current_node
        return self.current_node


def get_current_node_opt_ctx() -> OptimizationContext:
    assert V.interpreter.current_node
    if OptimizationContext.key in V.interpreter.current_node.meta:
        return V.interpreter.current_node.meta[OptimizationContext.key]
    else:
        return None


class CppVecOverrides(OpOverrides):
    """Map element-wise ops to aten vectorization C++"""

    @staticmethod
    def add(a, b):
        return f"{a} + {b}"

    @staticmethod
    def sub(a, b):
        return f"{a} - {b}"

    @staticmethod
    def mul(a, b):
        return f"{a} * {b}"

    @staticmethod
    def div(a, b):
        return f"{a} / {b}"

    @staticmethod
    def abs(x):
        return f"{x}.abs()"

    @staticmethod
    def sin(x):
        return f"{x}.sin()"

    @staticmethod
    def cos(x):
        return f"{x}.cos()"

    @staticmethod
    def exp(x):
        return f"{x}.exp()"

    @staticmethod
    def exp2(x):
        return f"{x}.exp2()"

    @staticmethod
    def expm1(x):
        # decompose for a better performance
        vec_one = f"decltype({x})(1)"
        return f"{x}.exp() - {vec_one}"

    @staticmethod
    def erf(x):
        return f"{x}.erf()"

    @staticmethod
    def sqrt(x):
        return f"{x}.sqrt()"

    @staticmethod
    def eq(x, y):
        return f"to_float_mask({x} == {y})"

    @staticmethod
    def ne(x, y):
        return f"to_float_mask({x} != {y})"

    @staticmethod
    def lt(x, y):
        return f"to_float_mask({x} < {y})"

    @staticmethod
    def gt(x, y):
        return f"to_float_mask({x} > {y})"

    @staticmethod
    def le(x, y):
        return f"to_float_mask({x} <= {y})"

    @staticmethod
    def ge(x, y):
        return f"to_float_mask({x} >= {y})"

    @staticmethod
    def and_(x, y):
        return f"{x} & {y}"

    @staticmethod
    def rsqrt(x):
        return f"{x}.rsqrt()"

    @staticmethod
    def pow(a, b):
        return f"{a}.pow({b})"

    @staticmethod
    def log(x):
        return f"{x}.log()"

    @staticmethod
    def round(x):
        return f"{x}.round()"

    @staticmethod
    def floor(x):
        return f"{x}.floor()"

    @staticmethod
    def ceil(x):
        return f"{x}.ceil()"

    @staticmethod
    def trunc(x):
        return f"{x}.trunc()"

    @staticmethod
    def fmod(a, b):
        return f"{a}.fmod({b})"

    @staticmethod
    def lgamma(x):
        return f"{x}.lgamma()"

    @staticmethod
    def logical_and(a, b):
        return f"({a} != 0) & ({b} != 0)"

    @staticmethod
    def logical_or(a, b):
        return f"({a} != 0) | ({b} != 0)"

    @staticmethod
    def tan(a):
        return f"{a}.tan()"

    @staticmethod
    def tanh(a):
        vec_one = f"decltype({a})(1)"
        vec_two = f"decltype({a})(2)"
        vec_minus_two = f"decltype({a})(-2)"
        return f"{vec_two} / ({vec_one} + ({vec_minus_two} * {a}).exp()) - {vec_one}"

    @staticmethod
    def reciprocal(a):
        return f"{a}.reciprocal()"

    @staticmethod
    def atan(x):
        return f"{x}.atan()"

    @staticmethod
    def acos(x):
        return f"{x}.acos()"

    @staticmethod
    def asin(x):
        return f"{x}.asin()"

    @staticmethod
    def cosh(x):
        return f"{x}.cosh()"

    @staticmethod
    def sinh(x):
        return f"{x}.sinh()"

    @staticmethod
    def log10(x):
        return f"{x}.log10()"

    @staticmethod
    def erfc(x):
        return f"{x}.erfc()"

    @staticmethod
    def nextafter(x):
        return f"{x}.nextafter()"

    @staticmethod
    def copysign(a, b):
        return f"{a}.copysign({b})"

    @staticmethod
    def atan2(a, b):
        return f"{a}.atan2({b})"

    @staticmethod
    def hypot(a, b):
        return f"{a}.hypot({b})"

    @staticmethod
    def atanh(x):
        # For real x, atanh(x) = 1/2 * log((1+x)/(1-x))
        vec_one = f"decltype({x})(1)"
        vec_one_half = f"decltype({x})(0.5)"
        return f"{vec_one_half} * (({vec_one} + {x})/({vec_one} - {x})).log()"

    @staticmethod
    def asinh(x):
        # For real x, asinh(x) = log(x + sqrt(1 + x**2))
        vec_one = f"decltype({x})(1)"
        return f"({x} + ({vec_one} + {x}*{x}).sqrt()).log()"

    @staticmethod
    def acosh(x):
        # For real x, acosh(x) = log(x + sqrt(x**2 -1))
        vec_one = f"decltype({x})(1)"
        return f"({x} + ({x}*{x} - {vec_one}).sqrt()).log()"

    @staticmethod
    def constant(val, dtype):
        opt_ctx: OptimizationContext = get_current_node_opt_ctx()
        assert opt_ctx
        assert opt_ctx.dtype in [torch.int32, torch.float32, torch.bfloat16]
        if dtype in [torch.bfloat16]:
            assert opt_ctx.is_load_bf16_as_fp32 or opt_ctx.is_bf16_mem_copy
        proposed_dtype = opt_ctx.dtype
        if val == float("inf"):
            assert proposed_dtype == torch.float
            quote = f"std::numeric_limits<{DTYPE_TO_CPP[proposed_dtype]}>::infinity()"
        elif val == float("-inf"):
            assert proposed_dtype == torch.float
            quote = f"-std::numeric_limits<{DTYPE_TO_CPP[proposed_dtype]}>::infinity()"
        elif math.isnan(val):
            quote = f"std::numeric_limits<{DTYPE_TO_CPP[proposed_dtype]}>::quiet_NaN()"
        elif val is True or val is False:
            quote = f"static_cast<{DTYPE_TO_CPP[proposed_dtype]}>({str(val).lower()})"
        else:
            quote = f"static_cast<{DTYPE_TO_CPP[proposed_dtype]}>({repr(val)})"

        return f"at::vec::Vectorized<{DTYPE_TO_CPP[proposed_dtype]}>({quote})"

    @staticmethod
    def relu(x):
        return f"at::vec::clamp_min({x}, decltype({x})(0))"

    @staticmethod
    def sigmoid(x):
        return f"decltype({x})(1)/(decltype({x})(1) + {x}.neg().exp())"

    @staticmethod
    def neg(x):
        return f"{x}.neg()"

    @staticmethod
    def floordiv(a, b):
        # a and b are integer type
        _t = f"decltype({a})"
        quot = f"{a} / {b}"
        rem = f"{a} % {b}"
        return f"(({a} < {_t}(0)) != ({b} < {_t}(0)) ? ({rem} != {_t}(0) ? {quot} - {_t}(1) : {quot}) : {quot})"

    @staticmethod
    def truncdiv(a, b):
        # a and b are integer type
        return f"{a} / {b}"

    @staticmethod
    def minimum(a, b):
        return f"at::vec::minimum({a}, {b})"

    @staticmethod
    def maximum(a, b):
        return f"at::vec::maximum({a}, {b})"

    @staticmethod
    def square(a):
        return f"{a} * {a}"

    @staticmethod
    def where(a, b, c):
        return f"decltype({b})::blendv({c}, {b}, {a})"

    @staticmethod
    def sign(x):
        code = BracesBuffer()
        # auto tmp5 = tmp4 < 0 ? -1 : 1;
        vec_zero = f"decltype({x})(0)"
        vec_one = f"decltype({x})(1)"
        blendv = f"decltype({x})::blendv({vec_zero}, {vec_one}, {vec_zero} < {x})"
        left = V.kernel.cse.newvar()
        code.writeline(f"auto {left} = {blendv};")

        # auto tmp6 = tmp4 == 0 ? 0 : tmp5;
        blendv = f"decltype({x})::blendv({vec_zero}, {vec_one}, {x} < {vec_zero})"
        right = V.kernel.cse.newvar()
        code.writeline(f"auto {right} = {blendv};")
        result = V.kernel.cse.newvar()
        code.writeline(f"auto {result} = {left} - {right};")
        V.kernel.compute.splice(code)
        return result

    @staticmethod
    def to_dtype(x, dtype):
        assert dtype in [
            torch.bool,
            torch.float,
            torch.bfloat16,
        ], f"{__name__} does not support {dtype}"
        return f"({x})"

    @staticmethod
    def log1p(x):
        return f"{x}.log1p()"

    @staticmethod
    def masked(mask, body, other):
        opt_ctx: OptimizationContext = get_current_node_opt_ctx()
        assert opt_ctx
        assert opt_ctx.is_masked_load

        code = BracesBuffer()
        var = V.kernel.cse.newvar()
        code.writeline(f"auto {var} = [&]")
        with V.kernel.swap_buffers(code), code.indent():
            result = body()
            code.writeline(f"return {result};")
        code.writeline(";")
        V.kernel.compute.splice(code)

        if other == float("-inf"):
            other_code = (
                "at::vec::Vectorized<float>(-std::numeric_limits<float>::infinity())"
            )
        elif other == float("inf"):
            other_code = (
                "at::vec::Vectorized<float>(std::numeric_limits<float>::infinity())"
            )
        else:
            other_code = f"at::vec::Vectorized<float>({other!r})"

        type = f"decltype({var}())"
        float_mask = f"to_float_mask({mask})"
        return f"{type}::blendv({other_code}, {var}(), {float_mask})"

    @staticmethod
    def index_expr(expr, dtype):
        assert dtype == torch.int64
        opt_ctx: OptimizationContext = get_current_node_opt_ctx()
        assert opt_ctx
        assert opt_ctx.dtype == torch.int32
        assert opt_ctx.is_most_inner_loop_irrevelant
        return f"at::vec::Vectorized<int>(static_cast<int>({cexpr(V.kernel.rename_indexing(expr))}))"


class CppOverrides(OpOverrides):
    """Map element-wise ops to C++"""

    @staticmethod
    def to_dtype(x, dtype):
        assert dtype in DTYPE_TO_CPP, f"{dtype} missing from {__name__}.DTYPE_TO_CPP"
        return f"static_cast<{DTYPE_TO_CPP[dtype]}>({x})"

    @staticmethod
    def abs(x):
        return f"std::abs({x})"

    @staticmethod
    def sin(x):
        return f"std::sin({x})"

    @staticmethod
    def cos(x):
        return f"std::cos({x})"

    @staticmethod
    def neg(x):
        return f"decltype({x})(-{x})"

    @staticmethod
    def exp(x):
        # return f"Sleef_expf_u10({x})"
        return f"std::exp({x})"

    @staticmethod
    def exp2(x):
        return f"std::exp2({x})"

    @staticmethod
    def expm1(x):
        return f"std::expm1({x})"

    @staticmethod
    def erf(x):
        return f"std::erf({x})"

    @staticmethod
    def sqrt(x):
        return f"std::sqrt({x})"

    @staticmethod
    def rsqrt(x):
        return f"1 / std::sqrt({x})"

    @staticmethod
    def log1p(x):
        return f"std::log1p({x})"

    @staticmethod
    def tan(x):
        return f"std::tan({x})"

    @staticmethod
    def tanh(x):
        return f"std::tanh({x})"

    @staticmethod
    def signbit(x):
        return f"std::signbit({x})"

    @staticmethod
    def pow(a, b):
        return f"std::pow({a}, {b})"

    @staticmethod
    def log(x):
        return f"std::log({x})"

    @staticmethod
    def round(x):
        return f"std::nearbyint({x})"

    @staticmethod
    def floor(x):
        return f"std::floor({x})"

    @staticmethod
    def floordiv(a, b):
        # a and b are integer type
        quot = f"{a} / {b}"
        rem = f"{a} % {b}"
        return f"(({a} < 0) != ({b} < 0) ? ({rem} != 0 ? {quot} - 1 : {quot}) : {quot})"

    @staticmethod
    def ceil(x):
        return f"std::ceil({x})"

    @staticmethod
    def trunc(x):
        return f"std::trunc({x})"

    @staticmethod
    def truncdiv(a, b):
        # a and b are integer type
        return f"{a} / {b}"

    @staticmethod
    def fmod(a, b):
        return f"std::fmod({a}, {b})"

    @staticmethod
    def isinf(x):
        return f"std::isinf({x})"

    @staticmethod
    def isnan(x):
        return f"std::isnan({x})"

    @staticmethod
    def lgamma(x):
        return f"std::lgamma({x})"

    @staticmethod
    def acos(x):
        return f"std::acos({x})"

    @staticmethod
    def acosh(x):
        return f"std::acosh({x})"

    @staticmethod
    def cosh(x):
        return f"std::cosh({x})"

    @staticmethod
    def sinh(x):
        return f"std::sinh({x})"

    @staticmethod
    def asin(x):
        return f"std::asin({x})"

    @staticmethod
    def asinh(x):
        return f"std::asinh({x})"

    @staticmethod
    def atan2(x, y):
        return f"std::atan2({x}, {y})"

    @staticmethod
    def atan(x):
        return f"std::atan({x})"

    @staticmethod
    def atanh(x):
        return f"std::atanh({x})"

    @staticmethod
    def copysign(x, y):
        return f"std::copysign({x}, {y})"

    @staticmethod
    def hypot(x, y):
        return f"std::hypot({x}, {y})"

    @staticmethod
    def erfc(x):
        return f"std::erfc({x})"

    @staticmethod
    def log10(x):
        return f"std::log10({x})"

    @staticmethod
    def nextafter(x, y):
        return f"std::nextafter({x}, {y})"

    @staticmethod
    def relu(x):
        return f"{x} * ({x}>0)"

    @staticmethod
    def minimum(a, b):
        return f"({b} != {b}) ? {b} : std::min({a}, {b})"

    @staticmethod
    def maximum(a, b):
        return f"({b} != {b}) ? {b} : std::max({a}, {b})"

    @staticmethod
    def where(a, b, c):
        return f"{a} ? {b} : {c}"

    @staticmethod
    def mod(a, b):
        return f"mod({a}, {b})"

    @staticmethod
    def constant(val, dtype):
        if dtype in (torch.float16, torch.bfloat16):
            # Since load promotes all half-precision inputs to float, constants
            # must be promoted as well
            dtype = torch.float32

        if val == float("inf"):
            return f"std::numeric_limits<{DTYPE_TO_CPP[dtype]}>::infinity()"
        elif val == float("-inf"):
            return f"-std::numeric_limits<{DTYPE_TO_CPP[dtype]}>::infinity()"
        elif math.isnan(val):
            return f"std::numeric_limits<{DTYPE_TO_CPP[dtype]}>::quiet_NaN()"
        elif val is True or val is False:
            return ops.to_dtype(str(val).lower(), dtype)
        return ops.to_dtype(repr(val), dtype)

    @staticmethod
    def index_expr(expr, dtype):
        return ops.to_dtype(cexpr(V.kernel.rename_indexing(expr)), dtype)

    @staticmethod
    def masked(mask, body, other):
        code = BracesBuffer()

        # Write masked operation into a lambda
        body_var = V.kernel.cse.newvar()
        code.writeline(f"auto {body_var} = [&]")
        with V.kernel.swap_buffers(code), code.indent():
            result = body()
            code.writeline(f"return {result};")
        code.writeline(";")
        V.kernel.compute.splice(code)

        # Use the lambda's return type as the type of other
        type = f"decltype({body_var}())"

        if other == float("-inf"):
            other_code = f"-std::numeric_limits<{type}>::infinity()"
        elif other == float("inf"):
            other_code = f"std::numeric_limits<{type}>::infinity()"
        elif isinstance(other, bool):
            other_code = f"static_cast<{type}>({str(other).lower()})"
        else:
            other_code = f"static_cast<{type}>({repr(other)})"

        return f"{mask} ? {body_var}() : {other_code}"

    @staticmethod
    def logical_and(a, b):
        return f"{a} && {b}"

    @staticmethod
    def logical_or(a, b):
        return f"{a} || {b}"

    @staticmethod
    def rand(seed: sympy.Expr, offset: sympy.Expr, dtype):
        return f"static_cast<{DTYPE_TO_CPP[dtype]}>(normalized_rand_cpu({seed}, {offset}));"

    @staticmethod
    def randn(seed: sympy.Expr, offset: sympy.Expr, dtype):
        return f"static_cast<{DTYPE_TO_CPP[dtype]}>(randn_cpu({seed}, {offset}));"

    @staticmethod
    def sigmoid(x):
        return f"decltype({x})(1) / (decltype({x})(1) + std::exp(-{x}))"

    @staticmethod
    def sign(x):
        code = BracesBuffer()
        # auto tmp5 = tmp4 < 0 ? -1 : 1;
        left = V.kernel.cse.newvar()
        right = V.kernel.cse.newvar()
        result = V.kernel.cse.newvar()
        code.writeline(f"auto {left} = {x} > 0 ? 1 : 0;")
        code.writeline(f"auto {right} = {x} < 0 ? 1 : 0;")
        code.writeline(f"auto {result} = {left} - {right};")
        V.kernel.compute.splice(code)
        return result


class CppKernel(Kernel):
    overrides = CppOverrides
    sexpr = cexpr
    newvar_prefix = "auto "
    suffix = ";"

    def __init__(self, args, num_threads):
        super().__init__(args)
        self.call_ranges = None
        self.ranges = None
        self.itervars = None
        self.reduction_depth = None
        self.reduction_prefix = IndentedBuffer()
        self.reduction_suffix = DeferredIndentedBuffer()
        self.reduction_var_map = {}
        self.preloads = IndentedBuffer()
        self.poststores = DeferredIndentedBuffer()
        self.num_threads = num_threads  # num_threads the kernel specialized for

    def scale_index_with_offset(
        self, index: sympy.Expr, scale, itervar_idx=-1, offset=0
    ):
        expanded_index = sympy.expand(index)
        var = self.itervars[itervar_idx]
        replacement = {var: var * scale + offset}
        new_index = sympy_subs(expanded_index, replacement)
        return new_index

    def load(self, name: str, index: sympy.Expr):
        var = self.args.input(name)
        index = self.rename_indexing(index)
        line = f"{var}[{cexpr(index)}]"
        if V.graph.get_dtype(name) in [torch.float16]:
            line = f"static_cast<float>({line})"
        return self.cse.generate(self.loads, line)

    def store(self, name, index, value, mode=None):
        assert "buf" in name
        var = self.args.output(name)
        index = self.rename_indexing(index)
        if mode is None:
            line = f"{var}[{cexpr(index)}] = {value};"
        elif mode == "atomic_add":
            if not config.cpp.dynamic_threads and self.num_threads == 1:
                line = f"{var}[{cexpr(index)}] += {value};"
            else:
                line = f"atomic_add(&{var}[{cexpr(index)}], {value});"
        else:
            raise NotImplementedError(f"store mode={mode}")
        self.stores.writeline(name, line)

    def reduction(self, name, dtype, src_dtype, reduction_type, index, value):
        argmax_or_argmin = reduction_type in {"argmax", "argmin"}
        tmpvar = self.cse.generate(
            self.loads, f"reduction {name} {cexpr(index)}", write=False
        )
        index = self.rename_indexing(index)
        self.reduction_var_map[tmpvar] = reduction_type
        if argmax_or_argmin:
            self.reduction_prefix.writelines(
                argmax_argmin_prefix(reduction_type, src_dtype, tmpvar)
            )
            compare_op = "<" if reduction_type == "argmax" else ">"
            self.stores.writelines(
                None,
                [
                    f"if ({tmpvar}.value {compare_op} {value}) {{",
                    f"    {tmpvar}.index = {self.itervars[-1]}; {tmpvar}.value = {value};",
                    "}",
                ],
            )
        else:
            if dtype in (torch.float16, torch.bfloat16):
                self.reduction_prefix.writeline(
                    f"float {tmpvar} = {reduction_init(reduction_type, dtype)};"
                )
            else:
                self.reduction_prefix.writeline(
                    f"{DTYPE_TO_CPP[dtype]} {tmpvar} = {reduction_init(reduction_type, dtype)};"
                )
            self.stores.writeline(
                None, f"{reduction_combine(reduction_type, tmpvar, value)};"
            )

        if name not in V.graph.removed_buffers:
            var = self.args.output(name)
            member_name = ".index" if argmax_or_argmin else ""
            self.reduction_suffix.writeline(
                name, f"{var}[{cexpr(index)}] = {tmpvar}{member_name};"
            )
        self.cse.store_cache[name] = tmpvar

    def set_ranges(self, lengths, reduction_lengths):
        if self.call_ranges:
            assert self.call_ranges == tuple(lengths) + tuple(
                reduction_lengths
            ), f"{self.call_ranges} == {tuple(lengths)} + {tuple(reduction_lengths)}"
            assert self.reduction_depth == len(lengths)
        else:
            self.call_ranges = tuple(lengths) + tuple(reduction_lengths)
            self.ranges = [self.rename_indexing(x) for x in self.call_ranges]
            self.itervars = [sympy_symbol(f"i{n}") for n in range(len(self.ranges))]
            self.reduction_depth = len(lengths)
        return (
            self.itervars[: self.reduction_depth],
            self.itervars[self.reduction_depth :],
        )

    def size_hint(self):
        return V.graph.sizevars.size_hint(sympy_product(self.call_ranges))

    def codegen_loops_impl(self, loop_nest, code, worksharing):
        threads = parallel_num_threads()
        par_depth = self.decide_parallel_depth(
            self.call_ranges[: loop_nest.max_parallel_depth()], threads
        )
        with contextlib.ExitStack() as stack:
            if par_depth:
                if loop_nest.is_reduction_only():
                    # need to close the worksharing scope to define reduction vars outside it
                    worksharing.close()
                else:
                    worksharing.parallel(threads)
                loop_nest.mark_parallel(par_depth)
            elif threads > 1:
                if worksharing.single():
                    stack.enter_context(code.indent())

            def gen_kernel(kernel):
                with contextlib.ExitStack() as stack:
                    assert kernel
                    if hasattr(kernel, "codegen_inner_loops"):
                        code.splice(kernel.preloads)
                        kernel.codegen_inner_loops(code)
                        stack.enter_context(code.indent())
                    code.splice(kernel.loads)
                    code.splice(kernel.compute)
                    code.splice(kernel.stores)
                if hasattr(kernel, "codegen_inner_loops"):
                    code.splice(kernel.poststores)

            def gen_loops(loops: List[LoopLevel], in_reduction=False):
                with contextlib.ExitStack() as stack_outer:
                    if loops:
                        loop = loops[0]
                        if loop.is_reduction() and not in_reduction:
                            kernels = loop.get_kernels()
                            assert kernels
                            # TODO(jgong5): should gen prefix for all kernels.
                            # currently, Vec kernel generates prefix for both
                            # vector and scalar kernels.
                            if kernels[0].reduction_prefix:
                                stack_outer.enter_context(code.indent())
                            code.splice(kernels[0].reduction_prefix)
                        if loop_nest.is_reduction_only() and loop.parallel:
                            worksharing.parallel(threads)

                    for loop in loops:
                        gen_loop(loop, in_reduction)

                    if loops:
                        if loop_nest.is_reduction_only() and loop.parallel:
                            worksharing.close()
                        for loop in loops:
                            if loop.is_reduction() and not in_reduction:
                                kernels = loop.get_kernels()
                                for kernel in kernels:
                                    code.splice(kernel.reduction_suffix)

            def gen_loop(loop: LoopLevel, in_reduction=False):
                with contextlib.ExitStack() as stack:
                    code.writelines(loop.lines())
                    stack.enter_context(code.indent())
                    # generate inner loops or loop body
                    if loop.inner:
                        gen_loops(loop.inner, loop.is_reduction())
                    else:
                        kernels = loop.get_kernels()
                        assert len(kernels) == 1
                        gen_kernel(kernels[0])

            stack.enter_context(code.indent())
            if loop_nest.root:
                gen_loops(loop_nest.root)
            else:
                gen_kernel(loop_nest.kernel)

    def codegen_loops(self, code, worksharing):
        loop_nest = LoopNestWithSplit.build(self)
        self.codegen_loops_impl(loop_nest, code, worksharing)

    def decide_parallel_depth(self, ranges, threads):
        seq = self.size_hint()
        par = 1
        depth = 0
        for expr in ranges:
            hint = V.graph.sizevars.size_hint(expr)
            if par >= 2 * threads or par == threads:
                break
            if seq // threads < config.cpp.min_chunk_size:
                # not enough work
                break
            depth += 1
            par *= hint
            seq /= hint
        # if we assume thread number is dynamic, make sure we
        # have at least one parallel scope and let OMP runtime
        # to manage the serial vs. parallel.
        if config.cpp.dynamic_threads and depth == 0 and len(ranges) > 0:
            depth = 1
        return depth

    @contextlib.contextmanager
    def write_to_suffix(self):
        prior = (self.loads, self.compute, self.stores, self.cse)
        self.loads = IndentedBuffer()
        self.compute = IndentedBuffer()
        self.stores = DeferredIndentedBuffer()
        self.cse = self.cse.clone()
        yield
        self.reduction_suffix.splice(self.loads)
        self.reduction_suffix.splice(self.compute)
        self.reduction_suffix.splice(self.stores)
        (self.loads, self.compute, self.stores, self.cse) = prior


class CppVecKernel(CppKernel):
    overrides = CppVecOverrides

    def __init__(self, args, num_threads, tiling_factor=0):
        super().__init__(args, num_threads)
        assert codecache.pick_vec_isa()
        if tiling_factor == 0:
            tiling_factor = codecache.pick_vec_isa().nelements()
        self.tiling_factor = tiling_factor
        self.reduction_omp_dec: Dict[str, str] = {}
        self.var_vec_buf_map: Dict[str, str] = {}
        metrics.generated_cpp_vec_kernel_count += 1

    def stride_at(self, var: sympy.Symbol, index: sympy.Expr):
        replacement = {var: var + 1}
        new_index = sympy_subs(index, replacement)
        return sympy.simplify(new_index - index)

    def is_stride1_at(self, var: sympy.Symbol, index: sympy.Expr):
        return self.stride_at(var, index) == 1

    def is_invariant_under(self, var: sympy.Symbol, index: sympy.Expr):
        expanded_index = sympy.expand(index)
        return not expanded_index.has(var)

    def load(self, name: str, index: sympy.Expr):
        opt_ctx: OptimizationContext = get_current_node_opt_ctx()
        var = self.args.input(name)
        index = self.rename_indexing(index)

        expanded_index = sympy.expand(index)
        new_index = self.scale_index_with_offset(index, self.tiling_factor)

        is_broadcast = expanded_index == new_index

        var_expr = (
            f"{var}[{cexpr(index)}]" if is_broadcast else f"{var} + {cexpr(new_index)}"
        )

        if V.graph.get_dtype(name) in [torch.bool, torch.uint8]:
            nelements = codecache.pick_vec_isa().nelements()
            if var not in self.var_vec_buf_map:
                self.var_vec_buf_map[var] = f"g_tmp_buffer_{var}"
                self.loads.writeline(
                    f"float {self.var_vec_buf_map[var]}[{nelements}] = {{0}};"
                )
            self.loads.writeline(
                f"flag_to_float({var_expr}, {self.var_vec_buf_map[var]}, {nelements});"
            )
            line = f"at::vec::Vectorized<float>::loadu({self.var_vec_buf_map[var]})"
        elif V.graph.get_dtype(name) in [torch.bfloat16]:
            if opt_ctx.is_load_bf16_as_fp32:
                line = f"load_bf16_as_float({var_expr})"
            else:
                assert opt_ctx.is_bf16_mem_copy
                line = f"at::vec::Vectorized<bfloat16>::loadu({var_expr}, {self.tiling_factor})"
        elif is_broadcast:
            line = f"at::vec::Vectorized<float>({var_expr})"
        else:
            line = f"at::vec::Vectorized<float>::loadu({var_expr})"

        return self.cse.generate(self.loads, line)

    def store(self, name, index, value, mode=None):
        assert "buf" in name
        opt_ctx: OptimizationContext = get_current_node_opt_ctx()
        var = self.args.output(name)
        index = self.rename_indexing(index)
        assert mode is None

        expanded_index = sympy.expand(index)
        new_index = self.scale_index_with_offset(index, self.tiling_factor)
        assert new_index != expanded_index
        if V.graph.get_dtype(name) in [torch.bfloat16]:
            if opt_ctx.is_store_fp32_as_bf16:
                line = f"store_float_as_bf16({var} + {cexpr(new_index)}, {value});"
            else:
                assert opt_ctx.is_bf16_mem_copy
                line = (
                    f"{value}.store({var} + {cexpr(new_index)}, {self.tiling_factor});"
                )
        else:
            line = f"{value}.store({var} + {cexpr(new_index)});"
        self.stores.writeline(name, line)

    def reduction(self, name, dtype, src_dtype, reduction_type, index, value):
        assert reduction_type in {"max", "min", "sum"}
        assert dtype == torch.float
        assert src_dtype == torch.float
        reduce_map = {"max": "maximum", "min": "minimum"}

        vec_ns = "at::vec"
        vec = f"{vec_ns}::Vectorized<{DTYPE_TO_CPP[dtype]}>"

        if reduction_type not in self.reduction_omp_dec:
            vec_reduc_prefix = "#pragma omp declare reduction("
            vec_reduc_prefix += f"{RTYPE_TO_CPP[reduction_type]}:{vec}:"
            if reduction_type == "sum":
                vec_reduc_prefix += "omp_out += omp_in"
            else:
                vec_reduc_prefix += (
                    f"omp_out = {vec_ns}::{reduce_map[reduction_type]}(omp_out, omp_in)"
                )
            vec_reduc_prefix += ")"
            vec_reduc_prefix += " initializer("
            vec_reduc_prefix += "omp_priv={{"
            vec_reduc_prefix += f"{reduction_init(reduction_type, dtype)}"
            vec_reduc_prefix += "}})"
            self.reduction_omp_dec[reduction_type] = RTYPE_TO_CPP[reduction_type]
            self.reduction_prefix.writeline(vec_reduc_prefix)

        tmpvar = self.cse.generate(
            self.loads, f"reduction {name} {cexpr(index)}", write=False
        )
        tmpvar_vec = f"{tmpvar}_vec"

        index = self.rename_indexing(index)
        self.reduction_var_map[tmpvar_vec] = reduction_type
        self.reduction_prefix.writeline(
            f"{DTYPE_TO_CPP[dtype]} {tmpvar} = {reduction_init(reduction_type, dtype)};"
        )
        self.reduction_prefix.writeline(
            f"auto {tmpvar_vec} = at::vec::Vectorized<{DTYPE_TO_CPP[dtype]}>({tmpvar});"
        )
        self.stores.writeline(
            None, f"{reduction_combine_vec(reduction_type, tmpvar_vec, value)};"
        )

        reduce_all_body = "{"
        if reduction_type == "sum":
            reduce_all_body += "return x + y;"
        else:
            reduce_all_body += f"return {vec_ns}::{reduce_map[reduction_type]}(x, y);"
        reduce_all_body += "}"
        vec_reduce_all_func = f"{vec_ns}::vec_reduce_all<{DTYPE_TO_CPP[dtype]}>"
        next_value = f"{vec_reduce_all_func}([]({vec}& x, {vec}&y) {reduce_all_body}, {tmpvar_vec})"
        self.reduction_suffix.writeline(
            name,
            f"{reduction_combine(reduction_type, tmpvar, next_value)};",
        )
        # NOTE(jgong5): we do not generate the real stores here with the assumption that
        # the scalar kernel that handles the loop tail would be generated and generates
        # the stores there.
        self.cse.store_cache[name] = tmpvar


class CppTile2DKernel(CppVecKernel):
    """
    A vector kernel that handles the 2d tiles with the tile size defined in `tiling_factor` on
    the inner-most loop level and one of the outer loop level (`outer_tiling_idx`). When the data
    tile is accessed in a contiguous way from the outer loop axis, a transposition is applied on the
    tile to make the access contiguous from the inner-most loop axis. Then, the same vectorization
    logic from its parent `CppVecKernel` is leveraged for load/store/compute. The transposed tile load
    and store are generated into kernel.preloads and kernel.poststores buffers.

    The loop structure looks like below:
    for ...
      for i_outer ...
        for ...
          for inner_most ...
            // generated by CppTile2DKernel
            float tmp0[16*16]; at::vec::transpose_mxn<...>(tmp0, in_ptr0 + ..., ...); // into kernel.preloads
            float tmp1[16*16]; // into kernel.preloads
            for i_inner ... { // the kernel inner loop
              vectorized loads/compute/stores (e.g., load tmp0, store tmp1) // into kernel.loads/compute/stores
            }
            at::vec::transpose_mxn(out_ptr0 + ..., tmp1, ...) // into kernel.poststores
          for inner_most ... (tail)
            // generated by CppTile2DTailKernel
            ...
      for i_outer ... (tail)
        for ...
          for ...
            // generated by CppKernel
            ...
    """

    def __init__(self, args, num_threads, tiling_factor, outer_tiling_idx):
        super().__init__(args, num_threads, tiling_factor)
        self.outer_tiling_idx = outer_tiling_idx

    def inner_itervar(self):
        return sympy.symbols(f"{self.itervars[self.outer_tiling_idx]}_inner")

    def need_vec_transpose(self, index):
        return self.is_stride1_at(
            self.itervars[self.outer_tiling_idx], index
        ) and not self.is_invariant_under(self.itervars[-1], index)

    def gen_transposed_tile_load_store(self, name, var, index, is_store):
        # transposed tile load/store outside the kernel inner loop
        factor = self.tiling_factor
        new_index = self.scale_index_with_offset(index, factor, itervar_idx=-1)
        new_index = self.scale_index_with_offset(
            new_index, factor, itervar_idx=self.outer_tiling_idx
        )

        src = f"{var} + {cexpr(new_index)}"
        dst = "__place_holder__"
        ld_src = f"{cexpr(self.stride_at(self.itervars[-1], index))}"
        ld_dst = f"{factor}"
        if is_store:
            src, dst = dst, src
            ld_src, ld_dst = ld_dst, ld_src

        need_define = True
        load_or_store = f"at::vec::transpose_mxn<float,{factor},{factor}>({src}, {ld_src}, {dst}, {ld_dst});"
        if is_store:
            tile_var = self.cse.newvar()
        elif load_or_store not in self.cse.cache:
            tile_var = self.cse.generate(self.preloads, load_or_store, write=False)
        else:
            need_define = False
            tile_var = self.cse.cache[load_or_store]

        if need_define:
            define_line = f"float {tile_var}[{factor}*{factor}] __attribute__ ((aligned ({factor})));"
            self.preloads.writeline(define_line)

        load_or_store = load_or_store.replace("__place_holder__", str(tile_var))
        if is_store:
            self.poststores.writeline(name, load_or_store)
        else:
            self.preloads.writeline(load_or_store)

        return tile_var

    def load(self, name: str, index: sympy.Expr):
        var = self.args.input(name)
        index = self.rename_indexing(index)

        inner = self.inner_itervar()
        expanded_index = sympy.expand(index)
        if self.need_vec_transpose(expanded_index):
            tile_var = self.gen_transposed_tile_load_store(
                name, var, expanded_index, is_store=False
            )
            # vector load inside the kernel inner loop
            line = f"at::vec::Vectorized<float>::loadu({tile_var} + {cexpr(inner * self.tiling_factor)})"
            return self.cse.generate(self.loads, line)
        else:
            new_index = self.scale_index_with_offset(
                expanded_index,
                self.tiling_factor,
                itervar_idx=self.outer_tiling_idx,
                offset=inner,
            )
            return super().load(name, new_index)

    def store(self, name, index, value, mode=None):
        assert "buf" in name
        var = self.args.output(name)

        inner = self.inner_itervar()
        index = self.rename_indexing(index)
        assert mode is None
        # TODO(jgong5): assert the index is an affine expression on the itervars in concern
        expanded_index = sympy.expand(index)
        if self.need_vec_transpose(expanded_index):
            tile_var = self.gen_transposed_tile_load_store(
                name, var, expanded_index, is_store=True
            )
            # vector store inside the kernel inner loop
            line = f"{value}.store({tile_var} + {cexpr(inner * self.tiling_factor)});"
            self.stores.writeline(name, line)
        else:
            new_index = self.scale_index_with_offset(
                expanded_index,
                self.tiling_factor,
                itervar_idx=self.outer_tiling_idx,
                offset=inner,
            )
            super().store(name, new_index, value, mode)

    def codegen_inner_loops(self, code):
        inner = self.inner_itervar()
        code.writeline(
            f"for (long {inner} = 0; {inner} < {self.tiling_factor}; {inner}++)"
        )


class CppTile2DTailKernel(CppKernel):
    """
    A scalar kernel that handles the tail of inner-most loop split from a 2d tiling. The tile of the outer
    loop axis is handled with a kernel inner loop (see method `codegen_inner_loops`).
    """

    def __init__(self, args, num_threads, tiling_factor, outer_tiling_idx):
        super().__init__(args, num_threads)
        self.outer_tiling_idx = outer_tiling_idx
        self.tiling_factor = tiling_factor

    def inner_itervar(self):
        return sympy.symbols(f"{self.itervars[self.outer_tiling_idx]}_inner")

    def transform_index(self, index):
        index = self.rename_indexing(index)
        expanded_index = sympy.expand(index)
        new_index = self.scale_index_with_offset(
            expanded_index,
            self.tiling_factor,
            itervar_idx=self.outer_tiling_idx,
            offset=self.inner_itervar(),
        )
        return new_index

    def load(self, name: str, index: sympy.Expr):
        new_index = self.transform_index(index)
        return super().load(name, new_index)

    def store(self, name, index, value, mode=None):
        assert "buf" in name
        var = self.args.output(name)
        assert mode is None
        new_index = self.transform_index(index)
        super().store(name, new_index, value, mode)

    def codegen_inner_loops(self, code):
        inner = self.inner_itervar()
        code.writeline(
            f"for (long {inner} = 0; {inner} < {self.tiling_factor}; {inner}++)"
        )


class CppVecKernelChecker(CppVecKernel):
    def __init__(self, args, num_threads, tiling_factor):
        super().__init__(args, num_threads, tiling_factor)

        # Since this kernel is only for checker but does not generate any
        # code, so we need to decrease the kernel count.
        metrics.generated_kernel_count -= 1
        metrics.generated_cpp_vec_kernel_count -= 1

        # Used to record the graph wrapper code as the wrapper_code status could be
        # changed during graph run.
        self._orig_wrapper_code = None

        self.simd_vec = True
        self.fast_vec_list = []
        for k, v in CppVecOverrides.__dict__.items():
            if isinstance(v, staticmethod):
                self.fast_vec_list.append(k)
        self.exit_stack = contextlib.ExitStack()

        # Cache all the load result
        self.load_results: list[CSEVariable] = []
        self.load_supported_dtypes: list[torch.dtype] = [
            torch.float,
            torch.bfloat16,
            torch.bool,
            torch.uint8,
        ]
        self.store_supported_dtypes: list[torch.dtype] = [torch.float, torch.bfloat16]
        # Cache the dtypes of the store operation. If the store is mixing dtypes, the
        # vectorization would not support it as it is hard to determine the vec dtype
        self.store_dtypes: list[torch.dtype] = []
        # The dtype is used for vectorization
        self.vec_dtype: torch.dtype = torch.float32

    def is_indirect_indexing(self, index: sympy.Expr):
        for _load_res in self.load_results:
            # The index expression contains a value that loads from memory
            if index.count(sympy_symbol(_load_res.name)) > 0:
                return True
        return False

    def could_vec(self, name: str, index: sympy.Expr):
        assert self.itervars is not None
        # Not a loop
        if len(self.itervars) == 0:
            return False

        if self.is_indirect_indexing(index):
            return False

        most_inner_var = self.itervars[-1]
        return self.is_invariant_under(most_inner_var, index) or self.is_stride1_at(
            most_inner_var, index
        )

    def is_mask(self, name: str, users: Dict[torch.fx.Node, None]):
        load_type = V.graph.get_dtype(name)
        if load_type == torch.bool:
            return all(user.target in ("where", "masked") for user in users.keys())
        elif load_type == torch.uint8:
            """
            If the load value is torch.uint8, then we only support the loaded
            value is as the mask.
            """
            if not all(
                user.target == "to_dtype" and user.args[-1] == torch.bool
                for user in users.keys()
            ):
                return False

            for to_dtype_node in users.keys():
                assert to_dtype_node.target == "to_dtype"
                if not all(
                    user.target in ("where", "masked")
                    for user in to_dtype_node.users.keys()
                ):
                    return False
            return True
        else:
            return False

    def can_load_bf16_as_fp32(self, input_node: torch.fx.Node):
        assert input_node.target in ["load", "constant"]
        load_type = (
            V.graph.get_dtype(input_node.args[1])
            if input_node.target == "load"
            else input_node.args[-1]
        )
        if load_type not in [torch.bfloat16]:
            return False

        if not all(
            user.target == "to_dtype" and user.args[-1] == torch.float
            for user in input_node.users
        ):
            return False

        return True

    def can_store_fp32_as_bf16(self, store_var: str, value_node: torch.fx.Node):
        load_type = V.graph.get_dtype(store_var)
        if load_type not in [torch.bfloat16]:
            return False

        if value_node.target == "to_dtype" and value_node.args[-1] == torch.bfloat16:
            return True

        return False

    def load(self, name: str, index: sympy.Expr):
        with RecordOptimizationContext(__name__) as node_ctx:
            load_dtype = V.graph.get_dtype(name)
            opt_ctx: OptimizationContext = node_ctx.get_opt_ctx()
            assert opt_ctx
            opt_ctx.dtype = load_dtype
            opt_ctx.is_load_as_mask = self.is_mask(name, node_ctx.get_fx_node().users)

            var = self.cse.newvar()
            self.load_results.append(var)

            if load_dtype in [torch.bool, torch.uint8] and not opt_ctx.is_load_as_mask:
                self.simd_vec = False
                return var

            if load_dtype not in self.load_supported_dtypes:
                self.simd_vec = False
                return var

            if load_dtype in [torch.bfloat16]:
                opt_ctx.is_load_bf16_as_fp32 = self.can_load_bf16_as_fp32(
                    node_ctx.get_fx_node()
                )
<<<<<<< HEAD
                if not opt_ctx.is_load_bf16_as_fp32:
                    self.simd_vec = False
=======
                if not (opt_ctx.is_load_bf16_as_fp32 or opt_ctx.is_bf16_mem_copy):
                    self.disable_vec("bfloat16 not legalized as float on load")
>>>>>>> 97711ac6
                    return var

            index = self.rename_indexing(index)
            self.simd_vec = self.simd_vec and self.could_vec(name, index)
            return var

    def store(self, name, index, value, mode=None):
        with RecordOptimizationContext(__name__) as node_ctx:
            store_dtype = V.graph.get_dtype(name)

            opt_ctx: OptimizationContext = node_ctx.get_opt_ctx()
            assert opt_ctx
            opt_ctx.dtype = store_dtype

            store_dtype = torch.float if store_dtype == torch.float32 else store_dtype
            self.store_dtypes.append(store_dtype)
            if store_dtype not in self.store_supported_dtypes:
                self.simd_vec = False
                return self.simd_vec

            if store_dtype in [torch.bfloat16]:
                value_node = node_ctx.get_fx_node().all_input_nodes[-1]
                opt_ctx.is_store_fp32_as_bf16 = self.can_store_fp32_as_bf16(
                    name, value_node
                )
<<<<<<< HEAD
                if not opt_ctx.is_store_fp32_as_bf16:
                    self.simd_vec = False
=======
                if not (opt_ctx.is_store_fp32_as_bf16 or opt_ctx.is_bf16_mem_copy):
                    self.disable_vec("bfloat16 not legalized as float on store")
>>>>>>> 97711ac6
                    return self.simd_vec

            assert "buf" in name
            index = self.rename_indexing(index)

            if mode:
                self.simd_vec = False
                return self.simd_vec

            self.simd_vec = self.simd_vec and self.could_vec(name, index)
            return self.simd_vec

    def reduction(self, name, dtype, src_dtype, reduction_type, index, value):
        if (
            dtype == torch.float
            and src_dtype == torch.float
            and reduction_type in ["max", "min", "sum"]
        ):
            pass
        else:
            self.simd_vec = False
        return self.simd_vec

    def is_supported_cmp(self, node: torch.fx.Node):
        def get_node_dtype(node):
            if type(node) == torch.fx.Node:
                opt_ctx: OptimizationContext = get_current_node_opt_ctx()
                return opt_ctx.dtype if opt_ctx else None
            else:
                return None

        def get_cmp_dtypes(node: torch.fx.Node):
            return get_node_dtype(node.args[-2]), get_node_dtype(node.args[-1])

        assert len(node.args) >= 2
        # cmp(x, y): y is a magic value like x >= 1
        if type(node.args[-1]) in [int, float]:
            return True
        # cmp(x, y): x is a magic value like 1 >= y
        if type(node.args[-2]) in [int, float]:
            return False

        left_dtype, right_dtype = get_cmp_dtypes(node)
        if left_dtype is None or right_dtype is None:
            # TODO(Eikan): To record, deduce and propagate the data type of every expression.
            return True
        else:
            return left_dtype == right_dtype

    def is_load_only_block(self, sub_graph: torch.fx.Graph):
        # The sub graph only contains "placeholder", "output", "get_index", "load", "to_dtype"
        is_load_only = False
        load_dtype = None
        skip_io_nodes = ["placeholder", "output"]
        for _node in sub_graph.nodes:
            if _node.op in skip_io_nodes:
                continue

            if _node.target not in ["load", "get_index", "constant", "to_dtype"]:
                # The body contains non load node
                is_load_only = False
                break

            if _node.target in ["load", "constant"]:
                load_dtype = (
                    V.graph.get_dtype(_node.args[1])
                    if _node.target == "load"
                    else _node.args[-1]
                )
                is_bf16_as_fp32 = load_dtype in [
                    torch.bfloat16
                ] and self.can_load_bf16_as_fp32(_node)
                is_fp32 = load_dtype in [torch.float]
                is_load_only = is_bf16_as_fp32 or is_fp32
                load_dtype = torch.float if is_load_only else load_dtype
                if not is_load_only:
                    break

                # Create and record the context
                if OptimizationContext.key in _node.meta:
                    opt_ctx = _node.meta[OptimizationContext.key]
                else:
                    opt_ctx = OptimizationContext()
                opt_ctx.dtype = load_dtype
                opt_ctx.ops_name = _node.target
                opt_ctx.is_load_bf16_as_fp32 = True if is_bf16_as_fp32 else False
                _node.meta[OptimizationContext.key] = opt_ctx

            if _node.target == "to_dtype":
                dtype = _node.args[-1]
                if dtype == torch.float:
                    # load -> to_dtype
                    is_load_only = all(
                        usr.target in ["ops", "load", "constant"]
                        for usr in _node.all_input_nodes
                    )
                elif dtype == torch.bfloat16:
                    # to_dtype -> store
                    is_load_only = all(usr.target in ["store"] for usr in _node.users)
                else:
                    is_load_only = False

                if not is_load_only:
                    break

            if _node.target == "get_index":
                is_load_only = all(usr.target in ["load"] for usr in _node.users)
                if not is_load_only:
                    break

        return is_load_only, load_dtype

    def __exit__(self, exc_type, exc_val, exc_tb):
        assert self._orig_wrapper_code is not None
        # Restore the wrapper_code
        V.graph.wrapper_code = self._orig_wrapper_code
        self.exit_stack.__exit__(exc_type, exc_val, exc_tb)

    def __enter__(self):
        # Record the graph wrapper code. The wrapper_code status could be
        # changed during graph run. Regarding this checker, we also need to
        # run the graph but we don't expect to change any status that would
        # impact the code generation. Hence, we record the graph wrapper code
        # and replace it with a dummy wrapper_code and then restore to the
        # original one as long as the checker is finished.
        self._orig_wrapper_code = V.graph.wrapper_code
        V.graph.wrapper_code = WrapperCodeGen()

        class VecCheckerProxy:
            @staticmethod
            def _bin_cmp_op(x, y):
                current_node: torch.fx.Node = V.interpreter.current_node
                if not self.is_supported_cmp(current_node):
                    self.simd_vec = False
                return self.simd_vec

            @staticmethod
            def __getattr__(name):
                bin_cmp_ops = ["eq", "ne", "le", "ge", "lt", "gt"]

                def inner(*args, **kwargs):
                    if name in bin_cmp_ops:
                        return VecCheckerProxy._bin_cmp_op(args, kwargs)

                    if not (name in self.fast_vec_list):
                        self.simd_vec = False
                    return self.simd_vec

                return inner

            @staticmethod
            def load(name: str, index: sympy.Expr):
                return self.load(name, index)

            @staticmethod
            def store(name, index, value, mode=None):
                return self.store(name, index, value, mode=mode)

            @staticmethod
            def reduction(name, dtype, src_dtype, reduction_type, index, value):
                return self.reduction(
                    name, dtype, src_dtype, reduction_type, index, value
                )

            @staticmethod
            def constant(val, dtype):
                with RecordOptimizationContext(__name__) as node_ctx:
                    opt_ctx: OptimizationContext = node_ctx.get_opt_ctx()
                    assert opt_ctx
                    opt_ctx.dtype = dtype
                    i32_iinfo = numpy.iinfo(numpy.int32)
                    if (
                        dtype == torch.int64
                        and val <= i32_iinfo.max
                        and val >= i32_iinfo.min
                    ):
                        opt_ctx.dtype = torch.int32

                    f32_iinfo = numpy.finfo(numpy.float32)
                    if dtype == torch.double:
                        if (
                            (val <= f32_iinfo.max and val >= f32_iinfo.min)
                            or (val == numpy.inf)
                            or (val == -numpy.inf)
                        ):
                            opt_ctx.dtype = torch.float32

                    supported_dtypes = [torch.float32, torch.int32, torch.bfloat16]
                    if opt_ctx.dtype not in supported_dtypes:
                        self.simd_vec = False

                    if opt_ctx.dtype in [torch.bfloat16]:
                        if self.can_load_bf16_as_fp32(node_ctx.get_fx_node()):
                            opt_ctx.is_load_bf16_as_fp32 = True
                            opt_ctx.dtype = torch.float
<<<<<<< HEAD
                        else:
                            self.simd_vec = False
=======
                        elif not opt_ctx.is_bf16_mem_copy:
                            self.disable_vec(
                                "bfloat16 not legalized as float in constant"
                            )
>>>>>>> 97711ac6

                    return val

            @staticmethod
            def index_expr(expr, dtype):
                current_node: torch.fx.Node = V.interpreter.current_node

                assert len(self.ranges) == len(self.itervars)
                if not len(self.ranges) or not all(
                    not isinstance(range, sympy.Expr) or sympy.simplify(range).is_number
                    for range in self.ranges
                ):
                    # if the range value is sympy.Expr, we might could not deduce the accurate loop interval.
                    self.simd_vec = False
                    return self.cse.newvar()

                def mod_indexing_rep(x, y, z):
                    if z.is_constant():
                        return x / y

                    # never really happens, we'll bail on optimizing
                    return (x / y) % z

                def indexing_div_rep(x, y):
                    return x / y

                with RecordOptimizationContext(__name__) as node_ctx:
                    assert len(self.ranges) == len(self.itervars)

                    opt_ctx: OptimizationContext = node_ctx.get_opt_ctx()
                    assert opt_ctx
                    max_expr = expr.replace(
                        ir.ModularIndexing, mod_indexing_rep
                    ).replace(ir.FloorDiv, indexing_div_rep)
                    min_expr = max_expr
                    for idx in range(len(self.ranges)):
                        max_expr = sympy.maximum(
                            max_expr,
                            self.itervars[idx],
                            sympy.Interval(0, self.ranges[idx]),
                        )
                        min_expr = sympy.minimum(
                            min_expr,
                            self.itervars[idx],
                            sympy.Interval(0, self.ranges[idx]),
                        )
                    i32_iinfo = numpy.iinfo(numpy.int32)
                    if (
                        dtype == torch.int64
                        and max_expr.is_number
                        and min_expr.is_number
                        and max_expr <= i32_iinfo.max
                        and min_expr >= i32_iinfo.min
                    ):
                        opt_ctx.dtype = torch.int32
                    else:
                        opt_ctx.dtype = dtype
                        self.simd_vec = False

                    # Pick the most inner loop variable since we always vectorize the
                    # most inner loop
                    most_inner_var = self.itervars[-1]
                    most_inner_loop_irrevelant = self.is_invariant_under(
                        most_inner_var, expr
                    )
                    if not most_inner_loop_irrevelant:
                        self.simd_vec = False
                    opt_ctx.is_most_inner_loop_irrevelant = most_inner_loop_irrevelant
                    tmp_var = self.cse.newvar()
                    return tmp_var

            @staticmethod
            def indirect_indexing(index_var):
                self.simd_vec = False
                return sympy.Symbol(str(index_var))

            @staticmethod
            def masked(mask, body, other):
                with RecordOptimizationContext(__name__) as node_ctx:
                    opt_ctx: OptimizationContext = node_ctx.get_opt_ctx()
                    assert opt_ctx
                    is_masked_load, load_dtype = self.is_load_only_block(body.graph)
                    opt_ctx.dtype = load_dtype
                    opt_ctx.is_masked_load = is_masked_load

                    _simd_vec = is_masked_load and load_dtype in [
                        torch.float32,
                        torch.float,
                    ]
                    if not _simd_vec:
                        self.simd_vec = False

                    tmp_var = self.cse.newvar()
                    return tmp_var

            @staticmethod
            def to_dtype(x, dtype):
                with RecordOptimizationContext(__name__) as node_ctx:
                    opt_ctx: OptimizationContext = node_ctx.get_opt_ctx()
                    assert opt_ctx
                    opt_ctx.dtype = dtype

                    cur_node = node_ctx.get_fx_node()
                    input_value: torch.fx.Node = cur_node.all_input_nodes[1]
                    if dtype == torch.float:
                        if input_value.target in ["load", "constant"]:
                            # Support masked_load for BF16. Because the legalization will
                            # insert to_dtype to convert the BF16 input to FP32.
                            dtype = (
                                V.graph.get_dtype(input_value.args[1])
                                if input_value.target == "load"
                                else input_value.args[-1]
                            )
                            if dtype in [torch.bfloat16]:
                                opt_ctx.is_load_bf16_as_fp32 = True
                            elif dtype == torch.float:
                                pass
                            else:
                                self.simd_vec = False
                    elif dtype == torch.bfloat16:
                        if not all(usr.target == "store" for usr in cur_node.users):
                            self.simd_vec = False
                            return x

                        store_names = [usr.args[1] for usr in cur_node.users]
                        if not all(
                            V.graph.get_dtype(name) in [torch.bfloat16]
                            for name in store_names
                        ):
                            self.simd_vec = False
                            return x

                        opt_ctx.is_store_fp32_as_bf16 = True
                    elif dtype == torch.bool:
                        pass
                    else:
                        self.simd_vec = False
                    return x

        self.exit_stack.enter_context(V.set_ops_handler(VecCheckerProxy()))
        self.exit_stack.enter_context(V.set_kernel_handler(self))
        return self


class CppTile2DKernelChecker(CppVecKernelChecker):
    """
    Currently, we only address the situations with following constraints.
    1. There exists one and only one fp32 load/store with outer loop var having contiguous buffer accesses.
    2. When a load/store doesn't have contiguous access in an outer loop var, the access should be
       vectorizable from the inner-most dim.
    3. No reduction.
    """

    def __init__(self, args, num_threads, tiling_factor):
        super().__init__(args, num_threads, tiling_factor)
        self.can_tile2d = True
        self.outer_tiling_idx = -1

    def check_can_tile2d(self, name: str, index: sympy.Expr):
        if not self.can_tile2d:
            return
        # make sure the transpose_mxn(src, ld_src, dst, ld_dst) ld_src doesn't depend on most inner var.
        if len(self.itervars) > 0 and not self.is_invariant_under(
            self.itervars[-1], self.stride_at(self.itervars[-1], index)
        ):
            self.can_tile2d = False
            return

        # check contiguity from any of the outer loops
        has_stride1 = False
        for loop_idx, itervar in enumerate(self.itervars[:-1]):
            if self.is_stride1_at(itervar, index):
                # only support 2d tile now
                if V.graph.get_dtype(name) not in [torch.float, torch.float32] or (
                    self.outer_tiling_idx >= 0 and self.outer_tiling_idx != loop_idx
                ):
                    self.can_tile2d = False
                    return
                else:
                    self.outer_tiling_idx = loop_idx
                has_stride1 = True

        if not has_stride1 and not self.could_vec(name, index):
            self.can_tile2d = False
        return self.can_tile2d

    def load(self, name: str, index: sympy.Expr):
        if not V.graph.get_dtype(name) in [
            torch.float,
            torch.float32,
            torch.bool,
            torch.uint8,
        ]:
            self.can_tile2d = False
            return self.can_tile2d
        index = self.rename_indexing(index)
        return self.check_can_tile2d(name, index)

    def store(self, name, index, value, mode=None):
        if not V.graph.get_dtype(name) in [
            torch.float,
            torch.float32,
        ]:
            self.can_tile2d = False
            return self.can_tile2d
        index = self.rename_indexing(index)
        return self.check_can_tile2d(name, index)

    def reduction(self, name, dtype, src_dtype, reduction_type, index, value):
        self.can_tile2d = False
        return self.can_tile2d

    def __exit__(self, exc_type, exc_val, exc_tb):
        super().__exit__(exc_type, exc_val, exc_tb)
        if not self.simd_vec or self.outer_tiling_idx < 0:
            self.can_tile2d = False


class CppKernelProxy(CppKernel):
    def __init__(self, kernel_group):
        super().__init__(kernel_group.args, kernel_group.ws.num_threads)
        self.kernel_group = kernel_group
        self.loop_nest = None
        self.call_ranges = None
        self.picked_vec_isa: codecache.VecISA = codecache.pick_vec_isa()

    def legalize_bf16(self, nodes):
        def add_to_dtype(sub_graph: torch.fx.Graph):
            def is_bf16_mem_copy(node: torch.fx.Node):
                if node.target in ["load", "constant"]:
                    bf16_mem_copy = all(
                        usr.target == "store"
                        and V.graph.get_dtype(usr.args[1]) == torch.bfloat16
                        for usr in node.users
                    )
                elif node.target == "store":
                    stored_node = node.args[3]
                    bf16_mem_copy = is_bf16_mem_copy(stored_node)
                else:
                    bf16_mem_copy = False
                if bf16_mem_copy:
                    opt_ctx = OptimizationContext()
                    opt_ctx.is_bf16_mem_copy = bf16_mem_copy
                    node.meta[OptimizationContext.key] = opt_ctx
                return bf16_mem_copy

            for node in sub_graph.nodes:
                _node: torch.fx.Node = node
                if _node.target in ["load", "constant"]:
                    assert len(_node.args) == 3
                    if is_bf16_mem_copy(node):
                        continue
                    ops = _node.args[0]
                    # If the node is constant, the last arg is dtype
                    load_dtype = (
                        V.graph.get_dtype(_node.args[1])
                        if _node.target == "load"
                        else _node.args[-1]
                    )

                    if load_dtype == torch.bfloat16:
                        with sub_graph.inserting_after(_node):
                            to_type_node = sub_graph.call_method(
                                "to_dtype", args=(ops, _node, torch.float)
                            )
                            to_type_node_args = to_type_node.args
                            _node.replace_all_uses_with(to_type_node)
                            to_type_node.args = to_type_node_args
                            metrics.cpp_to_dtype_count += 1
                elif _node.target == "store":
                    if is_bf16_mem_copy(_node):
                        continue
                    ops, store_var, _, value_var, _ = _node.args
                    store_dtype = V.graph.get_dtype(store_var)
                    if store_dtype == torch.bfloat16:
                        with sub_graph.inserting_before(_node):
                            to_type_node = sub_graph.call_method(
                                "to_dtype", args=(ops, value_var, torch.bfloat16)
                            )
                            _node.replace_input_with(value_var, to_type_node)
                            metrics.cpp_to_dtype_count += 1
                elif _node.target == "reduction":
                    (
                        ops,
                        name,
                        dtype,
                        src_dtype,
                        reduction_type,
                        index,
                        value,
                    ) = _node.args
                    if src_dtype == torch.bfloat16:
                        # Since we always convert the load/store value to float if the tensor is bfloat16.
                        # Therefore, the reduction should never work with bfloat16 value. Hence, we update
                        # the bfloat16 reduction by updating the dtype and src_dtype to float.
                        assert dtype in [torch.float, torch.bfloat16]
                        _node.args = (
                            ops,
                            name,
                            torch.float,
                            torch.float,
                            reduction_type,
                            index,
                            value,
                        )
                elif _node.target == "to_dtype" and _node.args[-1] in [torch.bfloat16]:
                    (ops, x, _) = _node.args
                    from_load = _node.all_input_nodes[-1].target == "load"
                    to_store = all(usr.target == "store" for usr in _node.users)
                    # The legalization always loads the BF16 tensor as FP32 for computation and converts
                    # back to BF16 after the computation. Hence, there should be no computation w/ BF16.
                    # Therefore, we update the to_dtype by replacing the bf16 dtype with fp32.
                    if not (from_load or to_store):
                        _node.args = (ops, x, torch.float)
                else:
                    pass

            def eliminate_to_dtype(sub_graph: torch.fx.Graph):
                def _eliminate_duplicate_to_node(sub_graph: torch.fx.Graph):
                    # Eliminate the redudant to_dtype node. Let's consider a pattern as follows:
                    #   graph():
                    #     %to_dtype1 = call_method[target=to_dtype](args = (%ops, %input, torch.float), kwargs = {})
                    #     %to_dtype2 = call_method[target=to_dtype](args = (%ops, %to_dtype1, torch.float), kwargs = {})
                    # Regarding the first to_dtype, it is redudant because the second to_type also converts to the
                    # torch.float. Hence, we remove the first to_type
                    def _used_by_to(to_node: torch.fx.Node):
                        return all(usr.target == "to_dtype" for usr in to_node.users)

                    all_to_nodes = [
                        node for node in sub_graph.nodes if node.target == "to_dtype"
                    ]
                    all_to_nodes_and_users = [
                        {node: node.users} for node in all_to_nodes if _used_by_to(node)
                    ]
                    for node_users in all_to_nodes_and_users:
                        for node, users in node_users.items():
                            if all(usr.args[-1] == node.args[-1] for usr in users):
                                val_node = node.all_input_nodes[-1]
                                node.replace_all_uses_with(val_node)
                                sub_graph.erase_node(node)

                    sub_graph.lint()

                _eliminate_duplicate_to_node(sub_graph)

            eliminate_to_dtype(sub_graph)

        def _legalize_bf16(loop_body: ir.LoopBody):
            sub_blocks = [loop_body.root_block] + list(loop_body.subblocks.values())
            for sub_block in sub_blocks:
                add_to_dtype(sub_block.graph)

        for _node in nodes:
            assert isinstance(_node, SchedulerNode)
            node: SchedulerNode = _node
            if isinstance(node._body, ir.LoopBody):
                body: ir.LoopBody = node._body
                _legalize_bf16(body)

    def codegen_nodes(self, nodes):
        # Legalize BF16 node by adding to_dtype explicitly
        self.legalize_bf16(nodes)

        kernel_group = self.kernel_group
        _, (group, reduction_group) = max(
            nodes, key=lambda x: int(x.is_reduction())
        ).group

        def codegen_kernel(cls, *args):
            with kernel_group.new_kernel(cls, *args) as kernel:
                run(kernel)

                # Ugly hack to maitain the metrics kernel count since
                # we only count in CppKernelProxy, not those contained in it
                metrics.generated_kernel_count -= 1

                return kernel

        def run(kernel):
            vars, reduction_vars = kernel.set_ranges(group, reduction_group)
            in_suffix = False
            for node in nodes:
                if node.group[1] in [
                    (group, reduction_group),
                    (group + reduction_group, ()),
                ]:
                    assert not in_suffix
                    node.run(vars, reduction_vars)
                else:
                    in_suffix = True
                    assert node.group[1] == (
                        group,
                        (),
                    ), f"unexpected group: {node.group[1]} != {group}, {reduction_group}"
                    # we can fuse in some extra pointwise into the suffix
                    with kernel.write_to_suffix():
                        node.run(vars, ())

        scalar_kernel = codegen_kernel(CppKernel)
        inner_most_idx = len(scalar_kernel.itervars) - 1
        self.call_ranges = scalar_kernel.call_ranges
        self.loop_nest = LoopNestWithSplit.build(scalar_kernel)

        if not self.picked_vec_isa:
            return

        # TODO(jgong5): support alternative tiling factors and data types
        tiling_factor = self.picked_vec_isa.nelements(dtype=torch.float)

        # Kernels share the same global contexts like V.graph.wrapper_code, V.kernel.args.
        # But the generated scalar kernel has updated these global contexts. Hence, the other kernels
        # should not do this again to avoid context conflict. By now, we only control the
        # config.inplace_buffers. In the future, we could maintain more contexts.
        with torch._inductor.config.patch(inplace_buffers=False):
            with CppVecKernelChecker(
                deepcopy(self.kernel_group.args), parallel_num_threads(), tiling_factor
            ) as vec_checker:
                run(vec_checker)

            with CppTile2DKernelChecker(
                deepcopy(self.kernel_group.args), parallel_num_threads(), tiling_factor
            ) as tile2d_checker:
                run(tile2d_checker)

            if vec_checker.simd_vec:
                main_loop, tail_loop = self.loop_nest.split_with_tiling(
                    inner_most_idx, factor=tiling_factor
                )
                main_loop.set_kernel(codegen_kernel(CppVecKernel, tiling_factor))
                tail_loop.set_kernel(scalar_kernel)
                main_loop.simd_vec = True
                tail_loop.simd_omp = True
                # We chop the loop into two cubes by the nelements - main loop and tail loop.
                # Regarding the main loop, it is straightforward that it could be vectorized with
                # nelements. But for the tail loop, it still could be vectorized. For example,
                # if the nelements is 8(256bits), then the tail loop still could be vectorized
                # as 4(128bits).
                tail_loop.simd_nelements = tiling_factor // 2
            elif tile2d_checker.can_tile2d:
                outer_tiling_idx = tile2d_checker.outer_tiling_idx
                assert outer_tiling_idx < inner_most_idx
                outer_main_loop, outer_tail_loop = self.loop_nest.split_with_tiling(
                    outer_tiling_idx, factor=tiling_factor
                )
                outer_tail_loop.set_kernel(scalar_kernel)
                inner_main_loop, inner_tail_loop = outer_main_loop.split_with_tiling(
                    inner_most_idx - outer_tiling_idx, factor=tiling_factor
                )
                inner_main_loop.set_kernel(
                    codegen_kernel(CppTile2DKernel, tiling_factor, outer_tiling_idx)
                )
                inner_tail_loop.set_kernel(
                    codegen_kernel(CppTile2DTailKernel, tiling_factor, outer_tiling_idx)
                )

    def codegen_loops(self, code, worksharing):
        self.codegen_loops_impl(self.loop_nest, code, worksharing)


class CppScheduling:
    def __init__(self, scheduler):
        self.scheduler = scheduler
        self.get_kernel_group()

    def group_fn(self, sizes):
        return tuple(tuple(map(V.graph.sizevars.simplify, s)) for s in sizes)

    def get_kernel_group(self):
        from .wrapper import CppWrapperCodeGen

        if isinstance(V.graph.wrapper_code, CppWrapperCodeGen):
            self.kernel_group = CppWrapperKernelGroup()
        else:
            self.kernel_group = KernelGroup()

    @staticmethod
    def can_fuse_horizontal(node1, node2):
        _, (vars1, reduce1) = node1.group
        _, (vars2, reduce2) = node2.group
        if vars1 == vars2 and reduce1 == reduce2:
            return True
        if reduce1 == () and vars1 == vars2 + reduce2:
            return True
        # TODO(jansel): allow fusion pointwise (vars1, ()) suffix?
        return False

    @classmethod
    def can_fuse_vertical(cls, node1, node2):
        return cls.can_fuse_horizontal(node1, node2) and not node1.is_reduction()

    def codegen_nodes(self, nodes):
        """
        Turn an set of pre-fused nodes into a C++ kernel.
        """
        kernel_group = self.kernel_group

        cpp_kernel_proxy = CppKernelProxy(kernel_group)
        cpp_kernel_proxy.codegen_nodes(nodes)

        kernel_group.finalize_kernel(cpp_kernel_proxy, None)

    def codegen_sync(self):
        pass

    def flush(self):
        self.kernel_group.codegen_define_and_call(V.graph.wrapper_code)
        self.get_kernel_group()


class KernelGroup:
    def __init__(self):
        super().__init__()
        self.args = KernelArgs()
        self.loops_code = BracesBuffer()
        self.ws = WorkSharing(self.loops_code)
        self.stack = contextlib.ExitStack()
        self.stack.enter_context(self.ws)
        self.count = 0

    def new_kernel(self, cls, *args):
        return cls(self.args, parallel_num_threads(), *args)

    def finalize_kernel(self, new_kernel, scheduler):
        self.count += 1
        code = self.loops_code
        ws = self.ws
        new_kernel.codegen_loops(code, ws)

    def codegen_define_and_call(self, wrapper):
        self.stack.close()
        if self.count == 0:
            return

        kernel_name = "kernel_cpp_" + wrapper.next_kernel_suffix()
        arg_defs, call_args, arg_types = self.args.cpp_argdefs()
        arg_defs = ",\n".ljust(25).join(arg_defs)
        arg_types = ",".join(arg_types)
        code = BracesBuffer()
        # TODO: support kernel profile on other platforms
        enable_kernel_profile = (
            config.cpp.enable_kernel_profile and sys.platform == "linux"
        )
        if enable_kernel_profile:
            code.writelines(["#include <ATen/record_function.h>"])
        kernel_decl_name = kernel_name if V.graph.aot_mode else "kernel"

        if not V.graph.aot_mode or self.count == 1:
            code.writeline(cpp_prefix())

        code.writeline(f'extern "C" void {kernel_decl_name}({arg_defs})')
        with code.indent():
            if enable_kernel_profile:
                graph_id = V.graph.graph_id
                prefix = "graph_" + str(graph_id) + "_" if graph_id is not None else ""
                code.writelines(
                    [
                        f'RECORD_FUNCTION("{prefix + kernel_name}", c10::ArrayRef<c10::IValue>({{}}));'
                    ]
                )
            for old, new in self.args.aliases():
                code.writeline(f"auto {old} = {new};")
            code.splice(self.loops_code)

        codecache_def = IndentedBuffer()
        if V.graph.aot_mode:
            codecache_def.splice(code)
        else:
            codecache_def.writeline("async_compile.cpp('''")
            codecache_def.splice(code)
            codecache_def.writeline("''')")

        codecache_str = codecache_def.getvalue()
        # TODO(voz): Ostensibly, we should not need this. But there are cases where C++ codegen does
        # not use BracesBuffer, so we have no good indicator of a C++ buffer atm.
        codecache_str = codecache_str.replace("#pragma CMT", "//")
        wrapper.define_kernel(kernel_name, codecache_str)
        wrapper.load_kernel(kernel_name, code, arg_types)
        # generate the code to call this
        wrapper.generate_kernel_call(kernel_name, call_args)


class CppWrapperKernelGroup(KernelGroup):
    def __init__(self):
        super().__init__()
        self.args = CppWrapperKernelArgs()


class WorkSharing:
    def __init__(self, code):
        self.code = code
        self.in_parallel = False
        self.num_threads = None
        self.stack = contextlib.ExitStack()

    def parallel(self, threads):
        if self.in_parallel and threads != self.num_threads:
            # wrong number of threads
            self.close()
        if not self.in_parallel:
            self.num_threads = threads
            self.in_parallel = True
            if config.cpp.dynamic_threads:
                self.code.writeline("#pragma omp parallel")
            else:
                self.code.writeline(f"#pragma omp parallel num_threads({threads})")
            self.stack.enter_context(self.code.indent())

    def single(self):
        if self.in_parallel:
            self.code.writeline("#pragma omp single")
        return self.in_parallel

    def close(self):
        self.stack.close()
        self.in_parallel = False

    def __enter__(self):
        self.stack.__enter__()
        return self

    def __exit__(self, exc_type, exc_val, exc_tb):
        self.stack.__exit__(exc_type, exc_val, exc_tb)


@dataclasses.dataclass
class LoopLevel:
    var: sympy.Expr = None
    size: sympy.Expr = None
    offset: sympy.Expr = sympy.Integer(0)
    steps: sympy.Expr = sympy.Integer(1)
    parallel: int = 0
    simd_omp: bool = False
    picked_vec_isa: codecache.VecISA = codecache.pick_vec_isa()
    simd_nelements: int = picked_vec_isa.nelements() if picked_vec_isa else 0
    simd_vec: bool = False
    collapsed: bool = False
    reduction_var_map: Dict[str, str] = None
    parent: "LoopLevel" = None
    # the next inner level of the loop, empty if it is inner-most
    # contains >1 LoopLevel if the inner level of loop is split
    inner: List["LoopLevel"] = dataclasses.field(default_factory=list)
    # kernel assigned to this loop level, only valid when it is a leaf
    kernel: CppKernel = None

    def get_kernels(self) -> List[CppKernel]:
        """Get all kernel objects under this loop level"""
        if self.kernel:
            return [self.kernel]
        kernels = []
        for loop in self.inner:
            kernels += loop.get_kernels()
        return kernels

    def set_kernel(self, kernel: CppKernel):
        """
        Set the kernel under this loop level. No split is allowed under
        this loop level.
        """
        if not self.inner:
            self.kernel = kernel
            loop = self
            if loop.is_reduction():
                loop.reduction_var_map = kernel.reduction_var_map.copy()
                loop = loop.parent
                while loop is not None and loop.is_reduction():
                    loop.reduction_var_map.update(kernel.reduction_var_map)
                    loop = loop.parent
            return
        assert len(self.inner) == 1
        self.inner[0].set_kernel(kernel)

    def get_loops_at(self, depth) -> List["LoopLevel"]:
        if depth == 0:
            return [self]
        else:
            loops = []
            for loop in self.inner:
                loops += loop.get_loops_at(depth - 1)
            return loops

    def is_reduction(self):
        return bool(self.reduction_var_map)

    def split_with_tiling(self, depth, factor):
        def clone_inner():
            inner = []
            if self.inner:
                for loop in self.inner:
                    inner.append(loop.clone())
            return inner

        def do_split_with_tiling():
            sympy_factor = sympy.Integer(factor)

            main_loop_range = ir.FloorDiv(self.size, sympy_factor)
            main_loop = LoopLevel(self.var, main_loop_range)
            main_loop.parallel = self.parallel
            main_loop.collapsed = False
            main_loop.reduction_var_map = self.reduction_var_map
            main_loop.inner = clone_inner()
            if main_loop.inner:
                for loop in main_loop.inner:
                    loop.parent = main_loop

            offset = main_loop_range * sympy_factor
            tail_loop = LoopLevel(self.var, self.size)
            tail_loop.offset = offset
            tail_loop.parallel = self.parallel
            tail_loop.collapsed = False
            tail_loop.reduction_var_map = self.reduction_var_map
            tail_loop.inner = clone_inner()
            if tail_loop.inner:
                for loop in tail_loop.inner:
                    loop.parent = tail_loop

            return main_loop, tail_loop

        if depth == 0:
            main_loop, tail_loop = do_split_with_tiling()
            parent = self.parent
            if parent:
                parent.inner = [main_loop, tail_loop]
                main_loop.parent = parent
                tail_loop.parent = parent
            return main_loop, tail_loop
        else:
            assert len(self.inner) == 1
            return self.inner[0].split_with_tiling(depth - 1, factor)

    def clone(self):
        loop = copy(self)
        loop.inner = []
        if self.inner:
            for inner_loop in self.inner:
                inner_loop_clone = inner_loop.clone()
                inner_loop_clone.parent = loop
                loop.inner.append(inner_loop_clone)
        loop.kernel = deepcopy(self.kernel)
        return loop

    def lines(self):
        if self.reduction_var_map:
            reduction = " " + " ".join(
                f"reduction({RTYPE_TO_CPP[rtype]}:{var})"
                for var, rtype in self.reduction_var_map.items()
            )
        else:
            reduction = ""
        simd = (
            f"simd simdlen({self.simd_nelements}) "
            if self.simd_omp and self.simd_nelements > 1
            else ""
        )
        if self.parallel:
            # TODO(jansel): look into chunk size and other schedules
            line1 = f"#pragma omp for{reduction} "
            if self.parallel > 1:
                line1 += f" collapse({self.parallel})"
            if self.simd_omp:
                line1 = line1.replace(" for ", f" for {simd}")
        elif self.simd_vec:
            line1 = ""
        elif self.simd_omp:
            line1 = f"#pragma omp {simd}{reduction}"
        elif not self.reduction_var_map and codecache.is_gcc():
            line1 = "#pragma GCC ivdep"
        else:
            line1 = ""
        line2 = f"for({INDEX_TYPE} {self.var}={cexpr(self.offset)}; {self.var}<{cexpr(self.size)}; {self.var}+={cexpr(self.steps)})"
        if self.collapsed or not line1:
            return [line2]
        return [line1, line2]


@dataclasses.dataclass
class LoopNestWithSplit:
    """
    A loop-nest like structure but with some loop level split along
    the loop range into the main tiling loop and the tail. It is built
    with the `build` method as a loop nest and then split with
    `split_with_tiling` at some depth.

    A typical case is for vectorization where we typically split at the inner-most
    loop level. A more complicated case is 2D tiling where we split at
    both inner-most and outer levels.
    """

    root: List[LoopLevel] = None
    kernel: CppKernel = None

    @staticmethod
    def build(kernel: CppKernel):
        """Build a LoopNest with the given `kernel` as the leaf"""
        itervars = kernel.itervars
        ranges = kernel.ranges
        reduction_depth = kernel.reduction_depth

        root: List[LoopLevel] = []
        levels: List[LoopLevel] = root
        loop: LoopLevel = None
        for loop_idx, (var, size) in enumerate(zip(itervars, ranges)):
            loop = LoopLevel(var, size, parent=loop)
            if loop_idx >= reduction_depth:
                loop.reduction_var_map = kernel.reduction_var_map.copy()
            levels.append(loop)
            levels = loop.inner
        loop_nest = LoopNestWithSplit(root, len(itervars))
        if loop:
            loop.kernel = kernel
        else:
            loop_nest.kernel = kernel
        return loop_nest

    def __bool__(self):
        return bool(self.root)

    def get_loops_at(self, depth) -> List[LoopLevel]:
        """Get all the loop levels at the given `depth` (most outer loop has depth 0)"""
        loops = []
        for loop in self.root:
            loops += loop.get_loops_at(depth)
        return loops

    @cache_on_self
    def max_parallel_depth(self):
        """
        Maximal allowed depth for parallelism:
        1) Levels without splitting and
        2) All reduction or non-reduction levels
        When the loop is split at the top level, the max depth is 1.
        """
        max_depth = 0
        loops = self.root
        if len(loops) > 1:
            return 1
        is_reduction = loops[0].is_reduction() if loops else False
        while len(loops) == 1 and loops[0].is_reduction() == is_reduction:
            max_depth += 1
            loops = loops[0].inner
        return max_depth

    def is_reduction_only(self):
        """
        Whether all the loops are for reduction. Reduction loops
        are always the inner most ones.
        """
        return self.root and self.root[0].is_reduction()

    def mark_parallel(self, par_depth):
        assert (
            par_depth <= self.max_parallel_depth()
        ), "Parallel depth cannot exceed the maximal allowed parallel depth"
        loops = self.root
        for loop in loops:
            loop.parallel = par_depth
        for i in range(1, par_depth):
            loops = loops[0].inner
            loops[0].collapsed = True

    def split_with_tiling(self, depth, factor):
        """
        Split the loop into main and tail loops at given `depth` so that the range
        of the main loop has range `floor_div(range, factor) * factor` and
        the tail loop handles the remainder. The main loop is tiled
        according to the `factor`.
        """
        loops = self.get_loops_at(depth)
        assert len(loops) == 1
        split_loops = loops[0].split_with_tiling(0, factor)
        if depth == 0:
            self.root = split_loops
        return split_loops<|MERGE_RESOLUTION|>--- conflicted
+++ resolved
@@ -1,6 +1,7 @@
 import contextlib
 import dataclasses
 import functools
+import logging
 import math
 import sys
 from copy import copy, deepcopy
@@ -30,6 +31,8 @@
     KernelArgs,
     OpOverrides,
 )
+
+schedule_log = torch._logging.getArtifactLogger(__name__, "schedule")
 
 DTYPE_TO_CPP = {
     torch.float32: "float",
@@ -1460,6 +1463,11 @@
         # The dtype is used for vectorization
         self.vec_dtype: torch.dtype = torch.float32
 
+    def disable_vec(self, msg=None):
+        if schedule_log.isEnabledFor(logging.DEBUG):
+            schedule_log.debug(f"Disabled vectorization: {msg}")
+        self.simd_vec = False
+
     def is_indirect_indexing(self, index: sympy.Expr):
         for _load_res in self.load_results:
             # The index expression contains a value that loads from memory
@@ -1547,28 +1555,26 @@
             self.load_results.append(var)
 
             if load_dtype in [torch.bool, torch.uint8] and not opt_ctx.is_load_as_mask:
-                self.simd_vec = False
+                self.disable_vec(f"{load_dtype} not loaded as mask")
                 return var
 
             if load_dtype not in self.load_supported_dtypes:
-                self.simd_vec = False
+                self.disable_vec(f"{load_dtype} not supported by load")
                 return var
 
             if load_dtype in [torch.bfloat16]:
                 opt_ctx.is_load_bf16_as_fp32 = self.can_load_bf16_as_fp32(
                     node_ctx.get_fx_node()
                 )
-<<<<<<< HEAD
-                if not opt_ctx.is_load_bf16_as_fp32:
-                    self.simd_vec = False
-=======
                 if not (opt_ctx.is_load_bf16_as_fp32 or opt_ctx.is_bf16_mem_copy):
                     self.disable_vec("bfloat16 not legalized as float on load")
->>>>>>> 97711ac6
                     return var
 
             index = self.rename_indexing(index)
-            self.simd_vec = self.simd_vec and self.could_vec(name, index)
+            if self.simd_vec and not self.could_vec(name, index):
+                self.disable_vec(
+                    f"load with indirect indexing or non-contigous: {index}"
+                )
             return var
 
     def store(self, name, index, value, mode=None):
@@ -1582,7 +1588,7 @@
             store_dtype = torch.float if store_dtype == torch.float32 else store_dtype
             self.store_dtypes.append(store_dtype)
             if store_dtype not in self.store_supported_dtypes:
-                self.simd_vec = False
+                self.disable_vec(f"{store_dtype} not supported by store")
                 return self.simd_vec
 
             if store_dtype in [torch.bfloat16]:
@@ -1590,23 +1596,21 @@
                 opt_ctx.is_store_fp32_as_bf16 = self.can_store_fp32_as_bf16(
                     name, value_node
                 )
-<<<<<<< HEAD
-                if not opt_ctx.is_store_fp32_as_bf16:
-                    self.simd_vec = False
-=======
                 if not (opt_ctx.is_store_fp32_as_bf16 or opt_ctx.is_bf16_mem_copy):
                     self.disable_vec("bfloat16 not legalized as float on store")
->>>>>>> 97711ac6
                     return self.simd_vec
 
             assert "buf" in name
             index = self.rename_indexing(index)
 
             if mode:
-                self.simd_vec = False
+                self.disable_vec(f"store mode: {mode}")
                 return self.simd_vec
 
-            self.simd_vec = self.simd_vec and self.could_vec(name, index)
+            if self.simd_vec and not self.could_vec(name, index):
+                self.disable_vec(
+                    f"store with indirect indexing or non-contigous: {index}"
+                )
             return self.simd_vec
 
     def reduction(self, name, dtype, src_dtype, reduction_type, index, value):
@@ -1617,7 +1621,9 @@
         ):
             pass
         else:
-            self.simd_vec = False
+            self.disable_vec(
+                f"reduction: dtype {dtype}, src_dtype {src_dtype}, reduction_type {reduction_type}"
+            )
         return self.simd_vec
 
     def is_supported_cmp(self, node: torch.fx.Node):
@@ -1726,23 +1732,23 @@
         V.graph.wrapper_code = WrapperCodeGen()
 
         class VecCheckerProxy:
+            bin_cmp_ops = ["eq", "ne", "le", "ge", "lt", "gt"]
+
             @staticmethod
             def _bin_cmp_op(x, y):
                 current_node: torch.fx.Node = V.interpreter.current_node
                 if not self.is_supported_cmp(current_node):
-                    self.simd_vec = False
+                    self.disable_vec(f"binary comparison op: {current_node}")
                 return self.simd_vec
 
             @staticmethod
             def __getattr__(name):
-                bin_cmp_ops = ["eq", "ne", "le", "ge", "lt", "gt"]
-
                 def inner(*args, **kwargs):
-                    if name in bin_cmp_ops:
+                    if name in VecCheckerProxy.bin_cmp_ops:
                         return VecCheckerProxy._bin_cmp_op(args, kwargs)
 
                     if not (name in self.fast_vec_list):
-                        self.simd_vec = False
+                        self.disable_vec(f"op: {name}")
                     return self.simd_vec
 
                 return inner
@@ -1785,22 +1791,24 @@
                             opt_ctx.dtype = torch.float32
 
                     supported_dtypes = [torch.float32, torch.int32, torch.bfloat16]
-                    if opt_ctx.dtype not in supported_dtypes:
-                        self.simd_vec = False
+
+                    if opt_ctx.dtype not in supported_dtypes or (
+                        opt_ctx.dtype == torch.int32
+                        and not all(
+                            user.target in VecCheckerProxy.bin_cmp_ops
+                            for user in node_ctx.current_node.users
+                        )
+                    ):
+                        self.disable_vec(f"constant dtype: {opt_ctx.dtype}")
 
                     if opt_ctx.dtype in [torch.bfloat16]:
                         if self.can_load_bf16_as_fp32(node_ctx.get_fx_node()):
                             opt_ctx.is_load_bf16_as_fp32 = True
                             opt_ctx.dtype = torch.float
-<<<<<<< HEAD
-                        else:
-                            self.simd_vec = False
-=======
                         elif not opt_ctx.is_bf16_mem_copy:
                             self.disable_vec(
                                 "bfloat16 not legalized as float in constant"
                             )
->>>>>>> 97711ac6
 
                     return val
 
@@ -1814,7 +1822,7 @@
                     for range in self.ranges
                 ):
                     # if the range value is sympy.Expr, we might could not deduce the accurate loop interval.
-                    self.simd_vec = False
+                    self.disable_vec(f"index_expr: {expr}, dtype {dtype}")
                     return self.cse.newvar()
 
                 def mod_indexing_rep(x, y, z):
@@ -1854,11 +1862,15 @@
                         and min_expr.is_number
                         and max_expr <= i32_iinfo.max
                         and min_expr >= i32_iinfo.min
+                        and all(
+                            user.target in VecCheckerProxy.bin_cmp_ops
+                            for user in node_ctx.current_node.users
+                        )
                     ):
                         opt_ctx.dtype = torch.int32
                     else:
                         opt_ctx.dtype = dtype
-                        self.simd_vec = False
+                        self.disable_vec(f"index_expr: {expr}, dtype {dtype}")
 
                     # Pick the most inner loop variable since we always vectorize the
                     # most inner loop
@@ -1867,14 +1879,16 @@
                         most_inner_var, expr
                     )
                     if not most_inner_loop_irrevelant:
-                        self.simd_vec = False
+                        self.disable_vec(
+                            f"index_expr (most-inner var relevant): {expr}, dtype {dtype}"
+                        )
                     opt_ctx.is_most_inner_loop_irrevelant = most_inner_loop_irrevelant
                     tmp_var = self.cse.newvar()
                     return tmp_var
 
             @staticmethod
             def indirect_indexing(index_var):
-                self.simd_vec = False
+                self.disable_vec(f"indirect_indexing: {index_var}")
                 return sympy.Symbol(str(index_var))
 
             @staticmethod
@@ -1891,7 +1905,9 @@
                         torch.float,
                     ]
                     if not _simd_vec:
-                        self.simd_vec = False
+                        self.disable_vec(
+                            f"masked: is_masked_load {is_masked_load}, load_dtype {load_dtype}"
+                        )
 
                     tmp_var = self.cse.newvar()
                     return tmp_var
@@ -1919,10 +1935,12 @@
                             elif dtype == torch.float:
                                 pass
                             else:
-                                self.simd_vec = False
+                                self.disable_vec(f"to_dtype: dtype {dtype}")
                     elif dtype == torch.bfloat16:
                         if not all(usr.target == "store" for usr in cur_node.users):
-                            self.simd_vec = False
+                            self.disable_vec(
+                                "to_dtype: bfloat16 expecting users are all stores"
+                            )
                             return x
 
                         store_names = [usr.args[1] for usr in cur_node.users]
@@ -1930,14 +1948,16 @@
                             V.graph.get_dtype(name) in [torch.bfloat16]
                             for name in store_names
                         ):
-                            self.simd_vec = False
+                            self.disable_vec(
+                                "to_dtype: expecting all stores into bfloat16"
+                            )
                             return x
 
                         opt_ctx.is_store_fp32_as_bf16 = True
                     elif dtype == torch.bool:
                         pass
                     else:
-                        self.simd_vec = False
+                        self.disable_vec(f"to_dtype: dtype {dtype}")
                     return x
 
         self.exit_stack.enter_context(V.set_ops_handler(VecCheckerProxy()))
@@ -2095,12 +2115,14 @@
                     if src_dtype == torch.bfloat16:
                         # Since we always convert the load/store value to float if the tensor is bfloat16.
                         # Therefore, the reduction should never work with bfloat16 value. Hence, we update
-                        # the bfloat16 reduction by updating the dtype and src_dtype to float.
-                        assert dtype in [torch.float, torch.bfloat16]
+                        # the bfloat16 reduction by
+                        #     1) updating the src_dtype to float
+                        # and 2) updating the dtype to float if it is bfloat16.
+                        assert dtype in [torch.float, torch.bfloat16, torch.int64]
                         _node.args = (
                             ops,
                             name,
-                            torch.float,
+                            torch.float if dtype == torch.bfloat16 else dtype,
                             torch.float,
                             reduction_type,
                             index,
@@ -2142,7 +2164,15 @@
                                 node.replace_all_uses_with(val_node)
                                 sub_graph.erase_node(node)
 
-                    sub_graph.lint()
+                    # For debug mode, the graph of LoopBody will attach a new GraphModule as
+                    # owning_module for debugging while the release mode will not. The lint will
+                    # check whether the graph has owning_module to decide if it needs to check
+                    # call_module. LoopBody might contain get_index as a module call. But it
+                    # is just a function. Hence, it cannot pass the lint check for debug mode.
+                    # We bypass the check if the owning_module is None. Eventually, we should call
+                    # get_index via call_function but not call_module.
+                    if sub_graph.owning_module is None:
+                        sub_graph.lint()
 
                 _eliminate_duplicate_to_node(sub_graph)
 
