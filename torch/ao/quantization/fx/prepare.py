--- conflicted
+++ resolved
@@ -16,6 +16,7 @@
 )
 from ..observer import (
     ObserverBase,
+    _is_activation_post_process
 )
 from ..qconfig import (
     _is_reuse_input_qconfig,
@@ -58,7 +59,7 @@
 
 from .match_utils import (
     _MatchResultWithQConfig,
-    _find_matches,
+    find_matches,
 )
 
 from ..utils import _parent_name
@@ -78,7 +79,6 @@
 )
 
 from torch.ao.quantization.quantize import (
-    is_activation_post_process,
     convert
 )
 
@@ -99,13 +99,6 @@
     DTypeConfig,
     get_native_backend_config,
 )
-<<<<<<< HEAD
-from .backend_config_utils import (
-    _get_pattern_to_quantize_handlers,
-)
-
-=======
->>>>>>> d6c8603b
 from .custom_config import (
     PrepareCustomConfig,
     StandaloneModuleConfigEntry,
@@ -152,7 +145,7 @@
 
 def is_activation_post_process_node(node: Node, modules: Dict[str, torch.nn.Module]) -> bool:
     return isinstance(node, torch.fx.Node) and node.op == "call_module" and \
-        is_activation_post_process(modules[str(node.target)])
+        _is_activation_post_process(modules[str(node.target)])
 
 def is_input_arg_dtype_supported_by_backend(
     arg: Argument,
@@ -405,14 +398,8 @@
         # get qconfig to determine the eventual dtype of this node
         if qconfig is not None:
             if qhandler is not None and qhandler.input_output_observed():
-<<<<<<< HEAD
-                act_dtype, weight_dtype, act_compute_dtype = \
+                act_dtype, weight_dtype, input_act_is_dynamic = \
                     _get_qconfig_dtypes(qconfig)
-                input_act_is_dynamic = act_compute_dtype is not None
-=======
-                act_dtype, weight_dtype, input_act_is_dynamic = \
-                    get_qconfig_dtypes(qconfig)
->>>>>>> d6c8603b
 
                 # Currently `QConfig` only has one `activation` field.
                 # For static quantization, it is reused for both input
@@ -1276,16 +1263,9 @@
                             if user != node and is_user_quantized:
                                 is_quantized_branch = True
 
-<<<<<<< HEAD
-                    # TODO: this only works for sequential fusion right now, extend it
-                    # it to automatically detect all input nodes based on the pattern
-                    # need to change _find_matches function to return this information
-                    root_node = _default_root_node_getter(matched_node_pattern)
-=======
                     pattern_to_root_node_getter = get_fusion_pattern_to_root_node_getter(backend_config)
                     root_node_getter = pattern_to_root_node_getter.get(pattern, _default_root_node_getter)
                     root_node = root_node_getter(matched_node_pattern)
->>>>>>> d6c8603b
                     is_input_node_of_the_pattern = node is root_node
                     if is_input_node_of_the_pattern:
                         # this modifies node inplace
@@ -1552,7 +1532,7 @@
     # }
     modules = dict(model.named_modules(remove_duplicate=False))
 
-    # fill node_name_to_qconfig, a map from node name to qconfig, used in _find_matches
+    # fill node_name_to_qconfig, a map from node name to qconfig, used in find_matches
     equalization_node_name_to_qconfig = generate_node_name_to_qconfig(
         model, modules, model.graph, _equalization_config, node_name_to_scope)
     node_name_to_qconfig = generate_node_name_to_qconfig(model, modules, model.graph, qconfig_mapping, node_name_to_scope)
@@ -1562,7 +1542,7 @@
     standalone_module_classes = list(prepare_custom_config.standalone_module_classes.keys())
 
     custom_module_classes = get_custom_module_class_keys(prepare_custom_config.float_to_observed_mapping)
-    matches_without_qconfig = _find_matches(
+    matches_without_qconfig = find_matches(
         model.graph, modules, pattern_to_quantize_handler, root_node_getter_mapping,
         standalone_module_names, standalone_module_classes, custom_module_classes)
 
