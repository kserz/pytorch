--- conflicted
+++ resolved
@@ -1,5 +1,4 @@
 import functools
-<<<<<<< HEAD
 from typing import (
     Any,
     Callable,
@@ -11,10 +10,6 @@
     Set,
     Tuple,
 )
-=======
-import warnings
-from typing import Any, Callable, Dict, Iterable, List, no_type_check, Optional, Tuple
->>>>>>> 15c9df77
 
 import torch
 import torch.nn as nn
@@ -52,15 +47,14 @@
     HandleShardingStrategy.HYBRID_SHARD,
 }
 
+# Do not include "process_group" to enable hybrid shard and MoE cases
 HOMOGENEOUS_ATTR_NAMES = (
-    "process_group",
     "backward_prefetch",
     "forward_prefetch",
     "_use_orig_params",
     "limit_all_gathers",
 )
 
-<<<<<<< HEAD
 
 def _get_fsdp_root_states(module: nn.Module) -> List[_FSDPState]:
     """
@@ -109,18 +103,6 @@
     This checks that all instances using a hybrid sharding strategy have the
     same intra- and inter-node process groups.
 
-=======
-@no_type_check
-def _validate_and_get_hybrid_shard_state(
-    root_module: nn.Module,
-) -> default_hooks.DefaultState:
-    """
-    Precondition: ``root_module`` is a ``FullyShardedDataParallel`` instance.
-
-    This checks that all instances using a hybrid sharding strategy have the
-    same intra- and inter-node process groups.
-
->>>>>>> 15c9df77
     Returns:
         DefaultState: One of the instances' inter-node state (does not
         matter which since they will share the same one).
@@ -128,11 +110,7 @@
     intra_node_pgs = set()
     inter_node_pgs = set()
     inter_node_states = set()
-<<<<<<< HEAD
     for fsdp_module in _get_fsdp_states(root_module):
-=======
-    for fsdp_module in root_module.fsdp_modules(root_module):
->>>>>>> 15c9df77
         # TODO: Change this to handle's sharding strategy if we deprecate
         # `ShardingStrategy` internally.
         # https://github.com/pytorch/pytorch/issues/90857
@@ -185,7 +163,6 @@
     buffers, buffer_dtypes = _get_buffers_and_dtypes_for_computation(state, root_module)
     _cast_buffers_to_dtype_and_device(buffers, buffer_dtypes, state.compute_device)
     state._exec_order_data.init(state, root_module, state.process_group)
-<<<<<<< HEAD
     _share_state_and_init_handle_attrs(state, root_module)
     return state
 
@@ -223,22 +200,6 @@
         ):
             has_hybrid_sharding_strategy = True
             # Share the all-reduce state across FSDP units. This is not strictly necessary
-=======
-    if _is_composable(state):
-        # Return early since there is no need to share data structures
-        return state
-    # Initialize non-root FSDP instances and share attributes from the root to
-    # non-root instances
-    assert state is root_module
-    inconsistent_limit_all_gathers = False
-    inter_node_state = _validate_and_get_hybrid_shard_state(root_module)
-    for fsdp_module in state.fsdp_modules(root_module):
-        if fsdp_module is root_module:
-            continue
-
-        if fsdp_module.sharding_strategy in HYBRID_SHARDING_STRATEGIES:
-            # Share the allreduce state across FSDP units. This is not strictly necessary
->>>>>>> 15c9df77
             # as each one already uses the same process group, but can slightly save memory
             # since other FSDP units allreduce state can be garbage collected.
             assert inter_node_state is not None, (
@@ -246,11 +207,7 @@
                 "a valid inter-node state if there exists an FSDP instance "
                 "using a hybrid sharding strategy"
             )
-<<<<<<< HEAD
             fsdp_state._inter_node_state = inter_node_state
-=======
-            fsdp_module._inter_node_state = inter_node_state
->>>>>>> 15c9df77
 
         # Relax the assert for non-root FSDP instances in case the nested
         # initialized module is wrapped again in FSDP later (e.g. after
@@ -270,8 +227,6 @@
         for handle in fsdp_state._handles:
             handle.init_flat_param_attributes()
     for attr_name, attr_values in attr_name_to_values.items():
-        if has_hybrid_sharding_strategy and attr_name == "process_group":
-            continue
         if len(attr_values) != 1:
             raise ValueError(
                 f"Expects one homogeneous value for {attr_name} but got {attr_values}"
@@ -471,7 +426,9 @@
         reshard_fn (Optional[Callable]): A callable to reshard any currently
             unsharded parameters (e.g. from the current forward) or ``None`` to
             not do any resharding.
-        module (nn.Module): Unused; expected by the hook signature.
+        module (nn.Module): Module whose forward just ran, which should be a
+            fully sharded module (see [Note: Fully Sharded Module]); expected
+            by the hook signature.
         input (Any): Unused; exepcted by the hook signature.
         output (Any): Forward pass output; pre-backward hooks are registered on
             the tensors that require gradients in this output.
@@ -484,7 +441,7 @@
         reshard_fn()
     # Register pre-backward hooks to unshard the flattened parameters
     # for the gradient computation (if needed)
-    output = _register_pre_backward_hooks(state, output, handles)
+    output = _register_pre_backward_hooks(state, module, output, handles)
     state.training_state = TrainingState.IDLE
     for handle in handles:
         handle._training_state = HandleTrainingState.IDLE
@@ -599,10 +556,17 @@
 @no_type_check
 def _pre_backward_hook(
     state: _FSDPState,
+    module: nn.Module,
     _handles: List[FlatParamHandle],
     *unused: Any,
 ) -> Any:
-    """Prepares ``_handles`` 's ``FlatParameter`` s for gradient computation."""
+    """
+    Prepares ``_handles`` 's ``FlatParameter`` s for gradient computation.
+
+    Args:
+        module (nn.Module): Fully sharded module (see [Note: Fully Sharded
+            Module]).
+    """
     _handles_key = tuple(_handles)  # avoid shadowing `handles_key`
     # Only run the pre-backward hook once per group of handles involved in the
     # same module forward computation
@@ -616,21 +580,13 @@
         # attach it to the outermost backward graph task so that it is called
         # after all backward calls complete
         if state._is_root and not state._post_backward_callback_queued:
-            _register_post_backward_final_callback(state)
-            # TODO: This tensor-level pre-backward hook does not have access
-            # to the root module, so we cannot get all FSDP handles in the
-            # composable code path.
-            if not _is_composable(state):
-                _clear_grads_if_needed(_get_fsdp_handles(state))
+            _register_post_backward_final_callback(state, module)
+            _clear_grads_if_needed(_get_fsdp_handles(module))
         elif _handles_key:
             allowed_states = [TrainingState.IDLE]
             if _is_composable(state):
                 allowed_states.append(TrainingState.FORWARD_BACKWARD)
             _assert_in_training_states(state, allowed_states)
-        if _is_composable(state):
-            # TODO: Following up from above, for the composable path, we can
-            # only clear the gradients for `_handles`.
-            _clear_grads_if_needed(_handles)
         state.training_state = TrainingState.FORWARD_BACKWARD
         # Queueing the post-backward callback is the only logic that is not
         # per-handle in the pre-backward hook, so we can return early here if
@@ -898,6 +854,7 @@
 @torch.no_grad()
 def _post_backward_final_callback(
     state: _FSDPState,
+    module: nn.Module,
 ):
     """
     This waits for the post-backward to finish and performs some final cleanup.
@@ -918,8 +875,7 @@
             torch.cuda.current_stream().synchronize()
     state._exec_order_data.next_iter()
 
-    states = [state] if _is_composable(state) else _get_fsdp_states(state)
-    for state in states:
+    for state in _get_fsdp_states(module):
         _catch_all_reshard(state)
         _finalize_params(state)
         state._ran_pre_backward_hook.clear()
@@ -1173,6 +1129,7 @@
 @no_type_check
 def _register_pre_backward_hooks(
     state: _FSDPState,
+    module: nn.Module,
     outputs: Any,
     handles: List[FlatParamHandle],
 ) -> None:
@@ -1180,6 +1137,10 @@
     Registers pre-backward hooks on the tensors that require gradients in the
     forward pass outputs ``outputs``, which were computed using the
     ``FlatParameter`` s of ``handles``.
+
+    Args:
+        module (nn.Module): Fully sharded module (see [Note: Fully Sharded
+            Module]).
 
     Returns:
         Forward pass outputs with pre-backward hooks registered to tensors that
@@ -1201,7 +1162,9 @@
 
     def _register_hook(t: torch.Tensor) -> torch.Tensor:
         if t.requires_grad:
-            t.register_hook(functools.partial(_pre_backward_hook, state, handles))
+            t.register_hook(
+                functools.partial(_pre_backward_hook, state, module, handles)
+            )
             state._needs_pre_backward_unshard[handles_key] = True
         return t
 
@@ -1248,7 +1211,9 @@
 
 
 @no_type_check
-def _register_post_backward_final_callback(state: _FSDPState) -> None:
+def _register_post_backward_final_callback(
+    state: _FSDPState, module: nn.Module
+) -> None:
     """
     Registers the post-backward final callback that runs at the end of the
     backward pass. This should be called from the root FSDP instance at the
@@ -1263,7 +1228,7 @@
     _assert_in_training_states(state, [TrainingState.IDLE])
     state._post_backward_callback_queued = True
     Variable._execution_engine.queue_callback(
-        functools.partial(_post_backward_final_callback, state)
+        functools.partial(_post_backward_final_callback, state, module)
     )
 
 
