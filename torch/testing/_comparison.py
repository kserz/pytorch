import abc
import cmath
import collections.abc
<<<<<<< HEAD
import contextlib
from typing import NoReturn, Callable, Sequence, List, Union, Optional, Type, Tuple, Any, Collection
=======
from typing import NoReturn, Callable, Sequence, List, Union, Optional, Type, Tuple, Any
>>>>>>> 50361849

import torch

from ._core import _unravel_index

try:
    import numpy as np

    NUMPY_AVAILABLE = True
except ModuleNotFoundError:
    NUMPY_AVAILABLE = False


class ErrorMeta(Exception):
    """Internal testing exception that makes that carries error meta data."""

    def __init__(self, type: Type[Exception], msg: str, *, id: Tuple[Any, ...] = ()) -> None:
        super().__init__(
            "If you are a user and see this message during normal operation "
            "please file an issue at https://github.com/pytorch/pytorch/issues. "
            "If you are a developer and working on the comparison functions, please `raise ErrorMeta().to_error()` "
            "for user facing errors."
        )
        self.type = type
        self.msg = msg
        self.id = id

    def to_error(self) -> Exception:
        msg = self.msg
        if self.id:
            msg += f"\n\nThe failure occurred for item {''.join(str([item]) for item in self.id)}"
        return self.type(msg)


# Some analysis of tolerance by logging tests from test_torch.py can be found in
# https://github.com/pytorch/pytorch/pull/32538.
# {dtype: (rtol, atol)}
_DTYPE_PRECISIONS = {
    torch.float16: (0.001, 1e-5),
    torch.bfloat16: (0.016, 1e-5),
    torch.float32: (1.3e-6, 1e-5),
    torch.float64: (1e-7, 1e-7),
    torch.complex32: (0.001, 1e-5),
    torch.complex64: (1.3e-6, 1e-5),
    torch.complex128: (1e-7, 1e-7),
}


def default_tolerances(*inputs: Union[torch.Tensor, torch.dtype]) -> Tuple[float, float]:
    """Returns the default absolute and relative testing tolerances for a set of inputs based on the dtype.

    See :func:`assert_close` for a table of the default tolerance for each dtype.

    Returns:
        (Tuple[float, float]): Loosest tolerances of all input dtypes.
    """
    dtypes = []
    for input in inputs:
        if isinstance(input, torch.Tensor):
            dtypes.append(input.dtype)
        elif isinstance(input, torch.dtype):
            dtypes.append(input)
        else:
            raise TypeError(f"Expected a torch.Tensor or a torch.dtype, but got {type(input)} instead.")
    rtols, atols = zip(*[_DTYPE_PRECISIONS.get(dtype, (0.0, 0.0)) for dtype in dtypes])
    return max(rtols), max(atols)


def get_tolerances(
    *inputs: Union[torch.Tensor, torch.dtype], rtol: Optional[float], atol: Optional[float], id: Tuple[Any, ...] = ()
) -> Tuple[float, float]:
    """Gets absolute and relative to be used for numeric comparisons.

    If both ``rtol`` and ``atol`` are specified, this is a no-op. If both are not specified, the return value of
    :func:`default_tolerances` is used.

    Raises:
        ErrorMeta: With :class:`ValueError`, if only ``rtol`` or ``atol`` is specified.

    Returns:
        (Tuple[float, float]): Valid absolute and relative tolerances.
    """
    if (rtol is None) ^ (atol is None):
        # We require both tolerance to be omitted or specified, because specifying only one might lead to surprising
        # results. Imagine setting atol=0.0 and the tensors still match because rtol>0.0.
        raise ErrorMeta(
            ValueError,
            f"Both 'rtol' and 'atol' must be either specified or omitted, "
            f"but got no {'rtol' if rtol is None else 'atol'}.",
            id=id,
        )
    elif rtol is not None and atol is not None:
        return rtol, atol
    else:
        return default_tolerances(*inputs)


def _make_mismatch_msg(
    *,
    default_identifier: str,
    identifier: Optional[Union[str, Callable[[str], str]]] = None,
    extra: Optional[str] = None,
    abs_diff: float,
    abs_diff_idx: Optional[Union[int, Tuple[int, ...]]] = None,
    atol: float,
    rel_diff: float,
    rel_diff_idx: Optional[Union[int, Tuple[int, ...]]] = None,
    rtol: float,
) -> str:
    """Makes a mismatch error message for numeric values.

    Args:
        default_identifier (str): Default description of the compared values, e.g. "Tensor-likes".
        identifier (Optional[Union[str, Callable[[str], str]]]): Optional identifier that overrides
            ``default_identifier``. Can be passed as callable in which case it will be called with
            ``default_identifier`` to create the description at runtime.
        extra (Optional[str]): Extra information to be placed after the message header and the mismatch statistics.
        abs_diff (float): Absolute difference.
        abs_diff_idx (Optional[Union[int, Tuple[int, ...]]]): Optional index of the absolute difference.
        atol (float): Allowed absolute tolerance. Will only be added to mismatch statistics if it or ``rtol`` are
            ``> 0``.
        rel_diff (float): Relative difference.
        rel_diff_idx (Optional[Union[int, Tuple[int, ...]]]): Optional index of the relative difference.
        rtol (float): Allowed relative tolerance. Will only be added to mismatch statistics if it or ``atol`` are
            ``> 0``.
    """
    equality = rtol == 0 and atol == 0

    def make_diff_msg(*, type: str, diff: float, idx: Optional[Union[int, Tuple[int, ...]]], tol: float) -> str:
        if idx is None:
            msg = f"{type.title()} difference: {diff}"
        else:
            msg = f"Greatest {type} difference: {diff} at index {idx}"
        if not equality:
            msg += f" (up to {tol} allowed)"
        return msg + "\n"

    if identifier is None:
        identifier = default_identifier
    elif callable(identifier):
        identifier = identifier(default_identifier)

    msg = f"{identifier} are not {'equal' if equality else 'close'}!\n\n"

    if extra:
        msg += f"{extra.strip()}\n"

    msg += make_diff_msg(type="absolute", diff=abs_diff, idx=abs_diff_idx, tol=atol)
    msg += make_diff_msg(type="relative", diff=rel_diff, idx=rel_diff_idx, tol=rtol)

    return msg


def make_scalar_mismatch_msg(
    actual: Union[int, float, complex],
    expected: Union[int, float, complex],
    *,
    rtol: float,
    atol: float,
    identifier: Optional[Union[str, Callable[[str], str]]] = None,
) -> str:
    """Makes a mismatch error message for scalars.

    Args:
        actual (Union[int, float, complex]): Actual scalar.
        expected (Union[int, float, complex]): Expected scalar.
        rtol (float): Relative tolerance.
        atol (float): Absolute tolerance.
        identifier (Optional[Union[str, Callable[[str], str]]]): Optional description for the scalars. Can be passed
            as callable in which case it will be called by the default value to create the description at runtime.
            Defaults to "Scalars".
    """
    abs_diff = abs(actual - expected)
    rel_diff = float("inf") if expected == 0 else abs_diff / abs(expected)
    return _make_mismatch_msg(
        default_identifier="Scalars",
        identifier=identifier,
        abs_diff=abs_diff,
        atol=atol,
        rel_diff=rel_diff,
        rtol=rtol,
    )


def make_tensor_mismatch_msg(
    actual: torch.Tensor,
    expected: torch.Tensor,
    mismatches: torch.Tensor,
    *,
    rtol: float,
    atol: float,
    identifier: Optional[Union[str, Callable[[str], str]]] = None,
):
    """Makes a mismatch error message for tensors.

    Args:
        actual (torch.Tensor): Actual tensor.
        expected (torch.Tensor): Expected tensor.
        mismatches (torch.Tensor): Boolean mask of the same shape as ``actual`` and ``expected`` that indicates the
            location of mismatches.
        rtol (float): Relative tolerance.
        atol (float): Absolute tolerance.
        identifier (Optional[Union[str, Callable[[str], str]]]): Optional description for the tensors. Can be passed
            as callable in which case it will be called by the default value to create the description at runtime.
            Defaults to "Tensor-likes".
    """
    number_of_elements = mismatches.numel()
    total_mismatches = torch.sum(mismatches).item()
    extra = (
        f"Mismatched elements: {total_mismatches} / {number_of_elements} "
        f"({total_mismatches / number_of_elements:.1%})"
    )

    a_flat = actual.flatten()
    b_flat = expected.flatten()
    matches_flat = ~mismatches.flatten()

    abs_diff = torch.abs(a_flat - b_flat)
    # Ensure that only mismatches are used for the max_abs_diff computation
    abs_diff[matches_flat] = 0
    max_abs_diff, max_abs_diff_flat_idx = torch.max(abs_diff, 0)

    rel_diff = abs_diff / torch.abs(b_flat)
    # Ensure that only mismatches are used for the max_rel_diff computation
    rel_diff[matches_flat] = 0
    max_rel_diff, max_rel_diff_flat_idx = torch.max(rel_diff, 0)
    return _make_mismatch_msg(
        default_identifier="Tensor-likes",
        identifier=identifier,
        extra=extra,
        abs_diff=max_abs_diff.item(),
        abs_diff_idx=_unravel_index(max_abs_diff_flat_idx.item(), mismatches.shape),
        atol=atol,
        rel_diff=max_rel_diff.item(),
        rel_diff_idx=_unravel_index(max_rel_diff_flat_idx.item(), mismatches.shape),
        rtol=rtol,
    )


class UnsupportedInputs(Exception):  # noqa: B903
    """Exception to be raised during the construction of a :class:`Pair` in case it doesn't support the inputs."""


class Pair(abc.ABC):
    """ABC for all comparison pairs to be used in conjunction with :func:`assert_equal`.

    Each subclass needs to overwrite :meth:`Pair.compare` that performs the actual comparison.

    Each pair receives **all** options, so select the ones applicable for the subclass and forward the rest to the
    super class. Raising an :class:`UnsupportedInputs` during constructions indicates that the pair is not able to
    handle the inputs and the next pair type will be tried.

    All other errors should be raised as :class:`ErrorMeta`. After the instantiation, :meth:`Pair._make_error_meta` can
    be used to automatically handle overwriting the message with a user supplied one and id handling.
    """

    def __init__(
        self,
        actual: Any,
        expected: Any,
        *,
        id: Tuple[Any, ...] = (),
        msg: Optional[str] = None,
        **unknown_parameters: Any,
    ) -> None:
        self.actual = actual
        self.expected = expected
        self.id = id
        self.msg = msg
        self._unknown_parameters = unknown_parameters

    @staticmethod
    def _check_inputs_isinstance(*inputs: Any, cls: Union[Type, Tuple[Type, ...]]):
        """Checks if all inputs are instances of a given class and raise :class:`UnsupportedInputs` otherwise."""
        if not all(isinstance(input, cls) for input in inputs):
            raise UnsupportedInputs()

    def _make_error_meta(self, type: Type[Exception], msg: str, *, id: Tuple[Any, ...] = ()) -> ErrorMeta:
        """Makes an :class:`ErrorMeta` from a given exception type and message and the stored id.

        If ``type`` is an :class:`AssertionError` and a ``msg`` was supplied during instantiation, this will override
        the passed ``msg``.

        .. warning::

            Since this method uses instance attributes of :class:`Pair`, it should not be used before the
            ``super().__init__(...)`` call in the constructor.
        """
        return ErrorMeta(type, self.msg if self.msg and type is AssertionError else msg, id=self.id or id)

    @abc.abstractmethod
    def compare(self) -> None:
        """Compares the inputs and returns an :class`ErrorMeta` in case they mismatch."""

    def extra_repr(self) -> Sequence[Union[str, Tuple[str, Any]]]:
        return []

    def __repr__(self) -> str:
        head = f"{type(self).__name__}("
        tail = ")"
        body = [
            f"    {name}={value},"
            for name, value in [
                ("id", self.id),
                ("actual", self.actual),
                ("expected", self.expected),
                *[(extra, getattr(self, extra)) if isinstance(extra, str) else extra for extra in self.extra_repr()],
            ]
        ]
        return "\n".join((head, *body, *tail))


class ObjectPair(Pair):
    """Pair for any type of inputs that will be compared with the `==` operator.

    .. note::

        Since this will instantiate for any kind of inputs, it should only be used as fallback after all other pairs
        couldn't handle the inputs.

    """

    def compare(self) -> None:
        try:
            equal = self.actual == self.expected
        except Exception as error:
            raise self._make_error_meta(
                ValueError, f"{self.actual} == {self.expected} failed with:\n{error}."
            ) from error

        if not equal:
            raise self._make_error_meta(AssertionError, f"{self.actual} != {self.expected}")


class NonePair(Pair):
    """Pair for ``None`` inputs."""

    def __init__(self, actual: Any, expected: Any, **other_parameters: Any) -> None:
        if not (actual is None or expected is None):
            raise UnsupportedInputs()

        super().__init__(actual, expected, **other_parameters)

    def compare(self) -> None:
        if not (self.actual is None and self.expected is None):
            raise self._make_error_meta(AssertionError, f"None mismatch: {self.actual} is not {self.expected}")


class BooleanPair(Pair):
    """Pair for :class:`bool` inputs.

    .. note::

        If ``numpy`` is available, also handles :class:`numpy.bool_` inputs.

    """

    def __init__(self, actual: Any, expected: Any, *, id: Tuple[Any, ...], **other_parameters: Any) -> None:
        actual, expected = self._process_inputs(actual, expected, id=id)
        super().__init__(actual, expected, **other_parameters)

    @property
    def _supported_types(self) -> Tuple[Type, ...]:
        cls: List[Type] = [bool]
        if NUMPY_AVAILABLE:
            cls.append(np.bool_)
        return tuple(cls)

    def _process_inputs(self, actual: Any, expected: Any, *, id: Tuple[Any, ...]) -> Tuple[bool, bool]:
        self._check_inputs_isinstance(actual, expected, cls=self._supported_types)
        actual, expected = [self._to_bool(bool_like, id=id) for bool_like in (actual, expected)]
        return actual, expected

    def _to_bool(self, bool_like: Any, *, id: Tuple[Any, ...]) -> bool:
        if isinstance(bool_like, bool):
            return bool_like
        elif isinstance(bool_like, np.bool_):
            return bool_like.item()
        else:
            raise ErrorMeta(TypeError, f"Unknown boolean type {type(bool_like)}.", id=id)

    def compare(self) -> None:
        if self.actual is not self.expected:
            raise self._make_error_meta(AssertionError, f"Booleans mismatch: {self.actual} is not {self.expected}")


class NumberPair(Pair):
    """Pair for Python number (:class:`int`, :class:`float`, and :class:`complex`) inputs.

    .. note::

        If ``numpy`` is available, also handles :class:`numpy.number` inputs.

    Kwargs:
        rtol (Optional[float]): Relative tolerance. If specified ``atol`` must also be specified. If omitted, default
            values based on the type are selected with the below table.
        atol (Optional[float]): Absolute tolerance. If specified ``rtol`` must also be specified. If omitted, default
            values based on the type are selected with the below table.
        equal_nan (bool): If ``True``, two ``NaN`` values are considered equal. Defaults to ``False``.
        check_dtype (bool): If ``True``, the type of the inputs will be checked for equality. Defaults to ``False``.

    The following table displays correspondence between Python number type and the ``torch.dtype``'s. See
    :func:`assert_close` for the corresponding tolerances.

    +------------------+-------------------------------+
    | ``type``         | corresponding ``torch.dtype`` |
    +==================+===============================+
    | :class:`int`     | :attr:`~torch.int64`          |
    +------------------+-------------------------------+
    | :class:`float`   | :attr:`~torch.float64`        |
    +------------------+-------------------------------+
    | :class:`complex` | :attr:`~torch.complex64`      |
    +------------------+-------------------------------+
    """

    _TYPE_TO_DTYPE = {
        int: torch.int64,
        float: torch.float64,
        complex: torch.complex128,
    }
    _NUMBER_TYPES = tuple(_TYPE_TO_DTYPE.keys())

    def __init__(
        self,
        actual: Any,
        expected: Any,
        *,
        id: Tuple[Any, ...] = (),
        rtol: Optional[float] = None,
        atol: Optional[float] = None,
        equal_nan: bool = False,
        check_dtype: bool = False,
        **other_parameters: Any,
    ) -> None:
        actual, expected = self._process_inputs(actual, expected, id=id)
        super().__init__(actual, expected, id=id, **other_parameters)

        self.rtol, self.atol = get_tolerances(
            *[self._TYPE_TO_DTYPE[type(input)] for input in (actual, expected)], rtol=rtol, atol=atol, id=id
        )
        self.equal_nan = equal_nan
        self.check_dtype = check_dtype

    @property
    def _supported_types(self) -> Tuple[Type, ...]:
        cls = list(self._NUMBER_TYPES)
        if NUMPY_AVAILABLE:
            cls.append(np.number)
        return tuple(cls)

    def _process_inputs(
        self, actual: Any, expected: Any, *, id: Tuple[Any, ...]
    ) -> Tuple[Union[int, float, complex], Union[int, float, complex]]:
        number_types = list(self._NUMBER_TYPES)
        if NUMPY_AVAILABLE:
            number_types.append(np.number)
        self._check_inputs_isinstance(actual, expected, cls=self._supported_types)
        actual, expected = [self._to_number(number_like, id=id) for number_like in (actual, expected)]
        return actual, expected

    def _to_number(self, number_like: Any, *, id: Tuple[Any, ...]) -> Union[int, float, complex]:
        if NUMPY_AVAILABLE and isinstance(number_like, np.number):
            return number_like.item()
        elif isinstance(number_like, self._NUMBER_TYPES):
            return number_like
        else:
            raise ErrorMeta(TypeError, f"Unknown number type {type(number_like)}.", id=id)

    def compare(self) -> None:
        if self.check_dtype and type(self.actual) is not type(self.expected):
            raise self._make_error_meta(
                AssertionError,
                f"The (d)types do not match: {type(self.actual)} != {type(self.expected)}.",
            )

        if self.actual == self.expected:
            return

        if self.equal_nan and cmath.isnan(self.actual) and cmath.isnan(self.expected):
            return

        abs_diff = abs(self.actual - self.expected)
        tolerance = self.atol + self.rtol * abs(self.expected)

        if cmath.isfinite(abs_diff) and abs_diff <= tolerance:
            return

        raise self._make_error_meta(
            AssertionError, make_scalar_mismatch_msg(self.actual, self.expected, rtol=self.rtol, atol=self.atol)
        )

    def extra_repr(self) -> Sequence[str]:
        return (
            "rtol",
            "atol",
            "equal_nan",
            "check_dtype",
        )


class TensorLikePair(Pair):
    """Pair for :class:`torch.Tensor`-like inputs.

    Kwargs:
        allow_subclasses (bool):
        rtol (Optional[float]): Relative tolerance. If specified ``atol`` must also be specified. If omitted, default
            values based on the type are selected. See :func:assert_close: for details.
        atol (Optional[float]): Absolute tolerance. If specified ``rtol`` must also be specified. If omitted, default
            values based on the type are selected. See :func:assert_close: for details.
        equal_nan (bool): If ``True``, two ``NaN`` values are considered equal. Defaults to ``False``.
        check_device (bool): If ``True`` (default), asserts that corresponding tensors are on the same
            :attr:`~torch.Tensor.device`. If this check is disabled, tensors on different
            :attr:`~torch.Tensor.device`'s are moved to the CPU before being compared.
        check_dtype (bool): If ``True`` (default), asserts that corresponding tensors have the same ``dtype``. If this
            check is disabled, tensors with different ``dtype``'s are promoted  to a common ``dtype`` (according to
            :func:`torch.promote_types`) before being compared.
        check_layout (bool): If ``True`` (default), asserts that corresponding tensors have the same ``layout``. If this
            check is disabled, tensors with different ``layout``'s are converted to strided tensors before being
            compared.
        check_stride (bool): If ``True`` and corresponding tensors are strided, asserts that they have the same stride.
        check_is_coalesced (bool): If ``True`` (default) and corresponding tensors are sparse COO, checks that both
            ``actual`` and ``expected`` are either coalesced or uncoalesced. If this check is disabled, tensors are
            :meth:`~torch.Tensor.coalesce`'ed before being compared.
    """

    def __init__(
        self,
        actual: Any,
        expected: Any,
        *,
        id: Tuple[Any, ...] = (),
        allow_subclasses: bool = True,
        rtol: Optional[float] = None,
        atol: Optional[float] = None,
        equal_nan: bool = False,
        check_device: bool = True,
        check_dtype: bool = True,
        check_layout: bool = True,
        check_stride: bool = False,
        check_is_coalesced: bool = True,
        **other_parameters: Any,
    ):
        actual, expected = self._process_inputs(actual, expected, id=id, allow_subclasses=allow_subclasses)
        super().__init__(actual, expected, id=id, **other_parameters)

        self.rtol, self.atol = get_tolerances(actual, expected, rtol=rtol, atol=atol, id=self.id)
        self.equal_nan = equal_nan
        self.check_device = check_device
        self.check_dtype = check_dtype
        self.check_layout = check_layout
        self.check_stride = check_stride
        self.check_is_coalesced = check_is_coalesced

    def _process_inputs(
        self, actual: Any, expected: Any, *, id: Tuple[Any, ...], allow_subclasses: bool
    ) -> Tuple[torch.Tensor, torch.Tensor]:
        directly_related = isinstance(actual, type(expected)) or isinstance(expected, type(actual))
        if not directly_related:
            raise UnsupportedInputs()

        if not allow_subclasses and type(actual) is not type(expected):
            raise UnsupportedInputs()

        actual, expected = [self._to_tensor(input, id=id) for input in (actual, expected)]
        for tensor in (actual, expected):
            self._check_supported(tensor, id=id)
        return actual, expected

    def _to_tensor(self, tensor_like: Any, *, id: Tuple[Any, ...]) -> torch.Tensor:
        if isinstance(tensor_like, torch.Tensor):
            return tensor_like

        try:
            return torch.as_tensor(tensor_like)
        except Exception as error:
            raise ErrorMeta(
                ValueError,
                f"Constructing a tensor from {type(tensor_like)} failed with \n{error}.",
                id=id,
            ) from error

    def _check_supported(self, tensor: torch.Tensor, *, id: Tuple[Any, ...]) -> None:
        if tensor.layout not in {torch.strided, torch.sparse_coo, torch.sparse_csr}:  # type: ignore[attr-defined]
            raise ErrorMeta(ValueError, f"Unsupported tensor layout {tensor.layout}", id=id)

    def compare(self) -> None:
        actual, expected = self.actual, self.expected

        self._compare_attributes(actual, expected)
        actual, expected = self._equalize_attributes(actual, expected)

        self._compare_values(actual, expected)

    def _compare_attributes(
        self,
        actual: torch.Tensor,
        expected: torch.Tensor,
    ) -> None:
        """Checks if the attributes of two tensors match.

        Always checks

        - the :attr:`~torch.Tensor.shape`,
        - whether both inputs are quantized or not,
         - and if they are the quantization scheme.

        Checks for

        - :attr:`~torch.Tensor.layout`,
        - :meth:`~torch.Tensor.stride`,
        - :meth:`~torch.Tensor.is_coalesced`,
        - :attr:`~torch.Tensor.device`, and
        - :attr:`~torch.Tensor.dtype`

        are optional and can be disabled through the corresponding ``check_*`` flag during construction of the pair.
        """

        def raise_mismatch_error(attribute_name: str, actual_value: Any, expected_value: Any) -> NoReturn:
            raise self._make_error_meta(
                AssertionError,
                f"The values for attribute '{attribute_name}' do not match: {actual_value} != {expected_value}.",
            )

        if actual.shape != expected.shape:
            raise_mismatch_error("shape", actual.shape, expected.shape)

        if actual.is_quantized != expected.is_quantized:
            raise_mismatch_error("is_quantized", actual.is_quantized, expected.is_quantized)
        elif actual.is_quantized and actual.qscheme() != expected.qscheme():
            raise_mismatch_error("qscheme()", actual.qscheme(), expected.qscheme())

        if actual.layout != expected.layout:
            if self.check_layout:
                raise_mismatch_error("layout", actual.layout, expected.layout)
        else:
            if actual.layout == torch.strided and self.check_stride and actual.stride() != expected.stride():
                raise_mismatch_error("stride()", actual.stride(), expected.stride())
            elif (
                actual.layout == torch.sparse_coo
                and self.check_is_coalesced
                and actual.is_coalesced() != expected.is_coalesced()
            ):
                raise_mismatch_error("is_coalesced()", actual.is_coalesced(), expected.is_coalesced())

        if self.check_device and actual.device != expected.device:
            raise_mismatch_error("device", actual.device, expected.device)

        if self.check_dtype and actual.dtype != expected.dtype:
            raise_mismatch_error("dtype", actual.dtype, expected.dtype)

    def _equalize_attributes(self, actual: torch.Tensor, expected: torch.Tensor) -> Tuple[torch.Tensor, torch.Tensor]:
        """Equalizes some attributes of two tensors for value comparison.

        If ``actual`` and ``expected`` are ...

        - ... not on the same :attr:`~torch.Tensor.device`, they are moved CPU memory.
        - ... not of the same ``dtype``, they are promoted  to a common ``dtype`` (according to
            :func:`torch.promote_types`).
        - ... not of the same ``layout``, they are converted to strided tensors.
        - ... both sparse COO tensors but only one is coalesced, the other one is coalesced.

        Args:
            actual (Tensor): Actual tensor.
            expected (Tensor): Expected tensor.

        Returns:
            (Tuple[Tensor, Tensor]): Equalized tensors.
        """
        if actual.device != expected.device:
            actual = actual.cpu()
            expected = expected.cpu()

        if actual.dtype != expected.dtype:
            dtype = torch.promote_types(actual.dtype, expected.dtype)
            actual = actual.to(dtype)
            expected = expected.to(dtype)

        if actual.layout != expected.layout:
            # These checks are needed, since Tensor.to_dense() fails on tensors that are already strided
            actual = actual.to_dense() if actual.layout != torch.strided else actual
            expected = expected.to_dense() if expected.layout != torch.strided else expected
        elif actual.is_sparse and actual.is_coalesced() != expected.is_coalesced():
            actual = actual.coalesce()
            expected = expected.coalesce()

        return actual, expected

    def _compare_values(self, actual: torch.Tensor, expected: torch.Tensor) -> None:
        if actual.is_quantized:
            compare_fn = self._compare_quantized_values
        elif actual.is_sparse:
            compare_fn = self._compare_sparse_coo_values
        elif actual.is_sparse_csr:
            compare_fn = self._compare_sparse_csr_values
        else:
            compare_fn = self._compare_regular_values

        compare_fn(actual, expected, rtol=self.rtol, atol=self.atol, equal_nan=self.equal_nan)

    def _compare_quantized_values(
        self, actual: torch.Tensor, expected: torch.Tensor, *, rtol: float, atol: float, equal_nan: bool
    ) -> None:
        """Compares quantized tensors by comparing the :meth:`~torch.Tensor.dequantize`'d variants for closeness."""
        return self._compare_regular_values(
            actual.dequantize(),
            expected.dequantize(),
            rtol=rtol,
            atol=atol,
            equal_nan=equal_nan,
            identifier=lambda default_identifier: f"Quantized {default_identifier.lower()}",
        )

    def _compare_sparse_coo_values(
        self, actual: torch.Tensor, expected: torch.Tensor, *, rtol: float, atol: float, equal_nan: bool
    ) -> None:
        """Compares sparse COO tensors by comparing

        - the number of non-zero elements (nnz) for equality,
        - the indices for equality, and
        - the values for closeness.
        """
        if actual._nnz() != expected._nnz():
            raise self._make_error_meta(
                AssertionError,
                (
                    f"The number of specified values in sparse COO tensors does not match: "
                    f"{actual._nnz()} != {expected._nnz()}"
                ),
            )

        self._compare_regular_values(
            actual._indices(),
            expected._indices(),
            rtol=0,
            atol=0,
            equal_nan=False,
            identifier="Sparse COO indices",
        )
        self._compare_regular_values(
            actual._values(),
            expected._values(),
            rtol=rtol,
            atol=atol,
            equal_nan=equal_nan,
            identifier="Sparse COO values",
        )

    def _compare_sparse_csr_values(
        self, actual: torch.Tensor, expected: torch.Tensor, *, rtol: float, atol: float, equal_nan: bool
    ) -> None:
        """Compares sparse CSR tensors by comparing

        - the number of non-zero elements (nnz) for equality,
        - the col_indices for equality,
        - the crow_indices for equality, and
        - the values for closeness.
        """
        if actual._nnz() != expected._nnz():
            raise self._make_error_meta(
                AssertionError,
                (
                    f"The number of specified values in sparse CSR tensors does not match: "
                    f"{actual._nnz()} != {expected._nnz()}"
                ),
            )

        self._compare_regular_values(
            actual.crow_indices(),
            expected.crow_indices(),
            rtol=0,
            atol=0,
            equal_nan=False,
            identifier="Sparse CSR crow_indices",
        )
        self._compare_regular_values(
            actual.col_indices(),
            expected.col_indices(),
            rtol=0,
            atol=0,
            equal_nan=False,
            identifier="Sparse CSR col_indices",
        )
        self._compare_regular_values(
            actual.values(),
            expected.values(),
            rtol=rtol,
            atol=atol,
            equal_nan=equal_nan,
            identifier="Sparse CSR values",
        )

    def _compare_regular_values(
        self,
        actual: torch.Tensor,
        expected: torch.Tensor,
        *,
        rtol: float,
        atol: float,
        equal_nan: bool,
        identifier: Optional[Union[str, Callable[[str], str]]] = None,
    ) -> None:
        """Checks if the values of two tensors are close up to a desired tolerance."""
        actual, expected = self._promote_for_comparison(actual, expected)
        mismatches = ~torch.isclose(actual, expected, rtol=rtol, atol=atol, equal_nan=equal_nan)
        if not torch.any(mismatches):
            return

        if actual.shape == torch.Size([]):
            msg = make_scalar_mismatch_msg(actual.item(), expected.item(), rtol=rtol, atol=atol, identifier=identifier)
        else:
            msg = make_tensor_mismatch_msg(actual, expected, mismatches, rtol=rtol, atol=atol, identifier=identifier)
        raise self._make_error_meta(AssertionError, msg)

    def _promote_for_comparison(
        self, actual: torch.Tensor, expected: torch.Tensor
    ) -> Tuple[torch.Tensor, torch.Tensor]:
        """Promotes the inputs to the comparison dtype based on the input dtype.

        Returns:
            Inputs promoted to the highest precision dtype of the same dtype category. :class:`torch.bool` is treated
            as integral dtype.
        """
        # This is called after self._equalize_attributes() and thus `actual` and `expected` already have the same dtype.
        if actual.dtype.is_complex:
            dtype = torch.complex128
        elif actual.dtype.is_floating_point:
            dtype = torch.float64
        else:
            dtype = torch.int64
        return actual.to(dtype), expected.to(dtype)

    def extra_repr(self) -> Sequence[str]:
        return (
            "rtol",
            "atol",
            "equal_nan",
            "check_device",
            "check_dtype",
            "check_layout",
            "check_stride",
            "check_is_coalesced",
        )


def originate_pairs(
    actual: Any,
    expected: Any,
    *,
    pair_types: Sequence[Type[Pair]],
    sequence_types: Tuple[Type, ...] = (collections.abc.Sequence,),
    mapping_types: Tuple[Type, ...] = (collections.abc.Mapping,),
    id: Tuple[Any, ...] = (),
    **options: Any,
) -> List[Pair]:
    """Originates pairs from the individual inputs.

    ``actual`` and ``expected`` can be possibly nested :class:`~collections.abc.Sequence`'s or
    :class:`~collections.abc.Mapping`'s. In this case the pairs are originated by recursing through them.

    Args:
        actual (Any): Actual input.
        expected (Any): Expected input.
        pair_types (Sequence[Type[Pair]]): Sequence of pair types that will be tried to construct with the inputs.
            First successful pair will be used.
        sequence_types (Tuple[Type, ...]): Optional types treated as sequences that will be checked elementwise.
        mapping_types (Tuple[Type, ...]): Optional types treated as mappings that will be checked elementwise.
        id (Tuple[Any, ...]): Optional id of a pair that will be included in an error message.
        **options (Any): Options passed to each pair during construction.

    Raises:
        ErrorMeta: With :class`AssertionError`, if the inputs are :class:`~collections.abc.Sequence`'s, but their
            length does not match.
        ErrorMeta: With :class`AssertionError`, if the inputs are :class:`~collections.abc.Mapping`'s, but their set of
            keys do not match.
        ErrorMeta: With :class`TypeError`, if no pair is able to handle the inputs.
        ErrorMeta: With any expected exception that happens during the construction of a pair.

    Returns:
        (List[Pair]): Originated pairs.
    """
    # We explicitly exclude str's here since they are self-referential and would cause an infinite recursion loop:
    # "a" == "a"[0][0]...
    if (
        isinstance(actual, sequence_types)
        and not isinstance(actual, str)
        and isinstance(expected, sequence_types)
        and not isinstance(expected, str)
    ):
        actual_len = len(actual)
        expected_len = len(expected)
        if actual_len != expected_len:
            raise ErrorMeta(
                AssertionError, f"The length of the sequences mismatch: {actual_len} != {expected_len}", id=id
            )

        pairs = []
        for idx in range(actual_len):
            pairs.extend(
                originate_pairs(
                    actual[idx],
                    expected[idx],
                    pair_types=pair_types,
                    sequence_types=sequence_types,
                    mapping_types=mapping_types,
                    id=(*id, idx),
                    **options,
                )
            )
        return pairs

    elif isinstance(actual, mapping_types) and isinstance(expected, mapping_types):
        actual_keys = set(actual.keys())
        expected_keys = set(expected.keys())
        if actual_keys != expected_keys:
            missing_keys = expected_keys - actual_keys
            additional_keys = actual_keys - expected_keys
            raise ErrorMeta(
                AssertionError,
                (
                    f"The keys of the mappings do not match:\n"
                    f"Missing keys in the actual mapping: {sorted(missing_keys)}\n"
                    f"Additional keys in the actual mapping: {sorted(additional_keys)}"
                ),
                id=id,
            )

        keys: Collection = actual_keys
        # Since the origination aborts after the first failure, we try to be deterministic
        with contextlib.suppress(Exception):
            keys = sorted(keys)

        pairs = []
        for key in keys:
            pairs.extend(
                originate_pairs(
                    actual[key],
                    expected[key],
                    pair_types=pair_types,
                    sequence_types=sequence_types,
                    mapping_types=mapping_types,
                    id=(*id, key),
                    **options,
                )
            )
        return pairs

    else:
        for pair_type in pair_types:
            try:
                return [pair_type(actual, expected, id=id, **options)]
            except UnsupportedInputs:
                continue
            except Exception as error:
                raise RuntimeError(
                    f"Originating a {pair_type.__name__}() with\n\n"
                    f"{type(actual).__name__}(): {actual}\n\n"
                    f"and\n\n"
                    f"{type(expected).__name__}(): {expected}\n\n"
                    f"resulted in the unexpected exception above. "
                    f"If you are a user and see this message during normal operation "
                    "please file an issue at https://github.com/pytorch/pytorch/issues. "
                    "If you are a developer and working on the comparison functions, "
                    "please except the previous error and raise an expressive `ErrorMeta` instead."
                ) from error
        else:
            raise ErrorMeta(
                TypeError,
                f"No comparison pair was able to handle inputs of type {type(actual)} and {type(expected)}.",
                id=id,
            )


def assert_equal(
    actual: Any,
    expected: Any,
    *,
    pair_types: Sequence[Type[Pair]] = (ObjectPair,),
    sequence_types: Tuple[Type, ...] = (collections.abc.Sequence,),
    mapping_types: Tuple[Type, ...] = (collections.abc.Mapping,),
    **options: Any,
) -> None:
    """Asserts that inputs are equal.

    ``actual`` and ``expected`` can be possibly nested :class:`~collections.abc.Sequence`'s or
    :class:`~collections.abc.Mapping`'s. In this case the comparison happens elementwise by recursing through them.

    Args:
        actual (Any): Actual input.
        expected (Any): Expected input.
        pair_types (Sequence[Type[Pair]]): Sequence of :class:`Pair` types that will be tried to construct with the
            inputs. First successful pair will be used. Defaults to only using :class:`ObjectPair`.
        sequence_types (Tuple[Type, ...]): Optional types treated as sequences that will be checked elementwise.
        mapping_types (Tuple[Type, ...]): Optional types treated as mappings that will be checked elementwise.
        **options (Any): Options passed to each pair during construction.
    """
    # Hide this function from `pytest`'s traceback
    __tracebackhide__ = True

    try:
        pairs = originate_pairs(
            actual,
            expected,
            pair_types=pair_types,
            sequence_types=sequence_types,
            mapping_types=mapping_types,
            **options,
        )
    except ErrorMeta as error_meta:
        raise error_meta.to_error() from error_meta

    error_metas: List[ErrorMeta] = []
    for pair in pairs:
        try:
            pair.compare()
        except ErrorMeta as error_meta:
            error_metas.append(error_meta)
        except Exception as error:
            raise RuntimeError(
                f"Comparing\n\n"
                f"{pair}\n\n"
                f"resulted in the unexpected exception above. "
                f"If you are a user and see this message during normal operation "
                "please file an issue at https://github.com/pytorch/pytorch/issues. "
                "If you are a developer and working on the comparison functions, "
                "please except the previous error and raise an expressive `ErrorMeta` instead."
            ) from error

    if not error_metas:
        return

    # TODO: compose all metas into one AssertionError
    raise error_metas[0].to_error()


def assert_close(
    actual: Any,
    expected: Any,
    *,
    allow_subclasses: bool = True,
    rtol: Optional[float] = None,
    atol: Optional[float] = None,
    equal_nan: bool = False,
    check_device: bool = True,
    check_dtype: bool = True,
    check_layout: bool = True,
    check_stride: bool = False,
    check_is_coalesced: bool = True,
    msg: Optional[str] = None,
):
    r"""Asserts that ``actual`` and ``expected`` are close.

    If ``actual`` and ``expected`` are strided, non-quantized, real-valued, and finite, they are considered close if

    .. math::

        \lvert \text{actual} - \text{expected} \rvert \le \texttt{atol} + \texttt{rtol} \cdot \lvert \text{expected} \rvert

    and they have the same :attr:`~torch.Tensor.device` (if ``check_device`` is ``True``), same ``dtype`` (if
    ``check_dtype`` is ``True``), and the same stride (if ``check_stride`` is ``True``). Non-finite values
    (``-inf`` and ``inf``) are only considered close if and only if they are equal. ``NaN``'s are only considered equal
    to each other if ``equal_nan`` is ``True``.

    If ``actual`` and ``expected`` are sparse (either having COO or CSR layout), their strided members are
    checked individually. Indices, namely ``indices`` for COO or ``crow_indices``  and ``col_indices`` for CSR layout,
    are always checked for equality whereas the values are checked for closeness according to the definition above.
    Sparse COO tensors are only considered close if both are either coalesced or uncoalesced (if
    ``check_is_coalesced`` is ``True``).

    If ``actual`` and ``expected`` are quantized, they are considered close if they have the same
    :meth:`~torch.Tensor.qscheme` and the result of :meth:`~torch.Tensor.dequantize` is close according to the
    definition above.

    ``actual`` and ``expected`` can be :class:`~torch.Tensor`'s or any tensor-or-scalar-likes from which
    :class:`torch.Tensor`'s can be constructed with :func:`torch.as_tensor`. Except for Python scalars the input types
    have to be directly related. In addition, ``actual`` and ``expected`` can be :class:`~collections.abc.Sequence`'s
    or :class:`~collections.abc.Mapping`'s in which case they are considered close if their structure matches and all
    their elements are considered close according to the above definition.

    .. note::

        Python scalars are an exception to the type relation requirement, because their :func:`type`, i.e.
        :class:`int`, :class:`float`, and :class:`complex`, is equivalent to the ``dtype`` of a tensor-like. Thus,
        Python scalars of different types can be checked, but require ``check_dtype=False``.

    Args:
        actual (Any): Actual input.
        expected (Any): Expected input.
        allow_subclasses (bool): If ``True`` (default) and except for Python scalars, inputs of directly related types
            are allowed. Otherwise type equality is required.
        rtol (Optional[float]): Relative tolerance. If specified ``atol`` must also be specified. If omitted, default
            values based on the :attr:`~torch.Tensor.dtype` are selected with the below table.
        atol (Optional[float]): Absolute tolerance. If specified ``rtol`` must also be specified. If omitted, default
            values based on the :attr:`~torch.Tensor.dtype` are selected with the below table.
        equal_nan (Union[bool, str]): If ``True``, two ``NaN`` values will be considered equal.
        check_device (bool): If ``True`` (default), asserts that corresponding tensors are on the same
            :attr:`~torch.Tensor.device`. If this check is disabled, tensors on different
            :attr:`~torch.Tensor.device`'s are moved to the CPU before being compared.
        check_dtype (bool): If ``True`` (default), asserts that corresponding tensors have the same ``dtype``. If this
            check is disabled, tensors with different ``dtype``'s are promoted  to a common ``dtype`` (according to
            :func:`torch.promote_types`) before being compared.
        check_layout (bool): If ``True`` (default), asserts that corresponding tensors have the same ``layout``. If this
            check is disabled, tensors with different ``layout``'s are converted to strided tensors before being
            compared.
        check_stride (bool): If ``True`` and corresponding tensors are strided, asserts that they have the same stride.
        check_is_coalesced (bool): If ``True`` (default) and corresponding tensors are sparse COO, checks that both
            ``actual`` and ``expected`` are either coalesced or uncoalesced. If this check is disabled, tensors are
            :meth:`~torch.Tensor.coalesce`'ed before being compared.
        msg (Optional[str]): Optional error message to use in case a failure occurs during the comparison.

    Raises:
        ValueError: If no :class:`torch.Tensor` can be constructed from an input.
        ValueError: If only ``rtol`` or ``atol`` is specified.
        AssertionError: If corresponding inputs are not Python scalars and are not directly related.
        AssertionError: If ``allow_subclasses`` is ``False``, but corresponding inputs are not Python scalars and have
            different types.
        AssertionError: If the inputs are :class:`~collections.abc.Sequence`'s, but their length does not match.
        AssertionError: If the inputs are :class:`~collections.abc.Mapping`'s, but their set of keys do not match.
        AssertionError: If corresponding tensors do not have the same :attr:`~torch.Tensor.shape`.
        AssertionError: If ``check_layout`` is ``True``, but corresponding tensors do not have the same
            :attr:`~torch.Tensor.layout`.
        AssertionError: If corresponding tensors are quantized, but have different :meth:`~torch.Tensor.qscheme`'s.
        AssertionError: If ``check_device`` is ``True``, but corresponding tensors are not on the same
            :attr:`~torch.Tensor.device`.
        AssertionError: If ``check_dtype`` is ``True``, but corresponding tensors do not have the same ``dtype``.
        AssertionError: If ``check_stride`` is ``True``, but corresponding strided tensors do not have the same stride.
        AssertionError: If ``check_is_coalesced``  is ``True``, but corresponding sparse COO tensors are not both
            either coalesced or uncoalesced.
        AssertionError: If the values of corresponding tensors are not close according to the definition above.

    The following table displays the default ``rtol`` and ``atol`` for different ``dtype``'s. In case of mismatching
    ``dtype``'s, the maximum of both tolerances is used.

    +---------------------------+------------+----------+
    | ``dtype``                 | ``rtol``   | ``atol`` |
    +===========================+============+==========+
    | :attr:`~torch.float16`    | ``1e-3``   | ``1e-5`` |
    +---------------------------+------------+----------+
    | :attr:`~torch.bfloat16`   | ``1.6e-2`` | ``1e-5`` |
    +---------------------------+------------+----------+
    | :attr:`~torch.float32`    | ``1.3e-6`` | ``1e-5`` |
    +---------------------------+------------+----------+
    | :attr:`~torch.float64`    | ``1e-7``   | ``1e-7`` |
    +---------------------------+------------+----------+
    | :attr:`~torch.complex32`  | ``1e-3``   | ``1e-5`` |
    +---------------------------+------------+----------+
    | :attr:`~torch.complex64`  | ``1.3e-6`` | ``1e-5`` |
    +---------------------------+------------+----------+
    | :attr:`~torch.complex128` | ``1e-7``   | ``1e-7`` |
    +---------------------------+------------+----------+
    | other                     | ``0.0``    | ``0.0``  |
    +---------------------------+------------+----------+

    .. note::

        :func:`~torch.testing.assert_close` is highly configurable with strict default settings. Users are encouraged
        to :func:`~functools.partial` it to fit their use case. For example, if an equality check is needed, one might
        define an ``assert_equal`` that uses zero tolrances for every ``dtype`` by default:

        >>> import functools
        >>> assert_equal = functools.partial(torch.testing.assert_close, rtol=0, atol=0)
        >>> assert_equal(1e-9, 1e-10)
        Traceback (most recent call last):
        ...
        AssertionError: Scalars are not equal!
        <BLANKLINE>
        Absolute difference: 9.000000000000001e-10
        Relative difference: 9.0

    Examples:
        >>> # tensor to tensor comparison
        >>> expected = torch.tensor([1e0, 1e-1, 1e-2])
        >>> actual = torch.acos(torch.cos(expected))
        >>> torch.testing.assert_close(actual, expected)

        >>> # scalar to scalar comparison
        >>> import math
        >>> expected = math.sqrt(2.0)
        >>> actual = 2.0 / math.sqrt(2.0)
        >>> torch.testing.assert_close(actual, expected)

        >>> # numpy array to numpy array comparison
        >>> import numpy as np
        >>> expected = np.array([1e0, 1e-1, 1e-2])
        >>> actual = np.arccos(np.cos(expected))
        >>> torch.testing.assert_close(actual, expected)

        >>> # sequence to sequence comparison
        >>> import numpy as np
        >>> # The types of the sequences do not have to match. They only have to have the same
        >>> # length and their elements have to match.
        >>> expected = [torch.tensor([1.0]), 2.0, np.array(3.0)]
        >>> actual = tuple(expected)
        >>> torch.testing.assert_close(actual, expected)

        >>> # mapping to mapping comparison
        >>> from collections import OrderedDict
        >>> import numpy as np
        >>> foo = torch.tensor(1.0)
        >>> bar = 2.0
        >>> baz = np.array(3.0)
        >>> # The types and a possible ordering of mappings do not have to match. They only
        >>> # have to have the same set of keys and their elements have to match.
        >>> expected = OrderedDict([("foo", foo), ("bar", bar), ("baz", baz)])
        >>> actual = {"baz": baz, "bar": bar, "foo": foo}
        >>> torch.testing.assert_close(actual, expected)

        >>> expected = torch.tensor([1.0, 2.0, 3.0])
        >>> actual = expected.clone()
        >>> # By default, directly related instances can be compared
        >>> torch.testing.assert_close(torch.nn.Parameter(actual), expected)
        >>> # This check can be made more strict with allow_subclasses=False
        >>> torch.testing.assert_close(
        ...     torch.nn.Parameter(actual), expected, allow_subclasses=False
        ... )
        Traceback (most recent call last):
        ...
        TypeError: No comparison pair was able to handle inputs of type
        <class 'torch.nn.parameter.Parameter'> and <class 'torch.Tensor'>.
        >>> # If the inputs are not directly related, they are never considered close
        >>> torch.testing.assert_close(actual.numpy(), expected)
        Traceback (most recent call last):
        ...
        TypeError: No comparison pair was able to handle inputs of type <class 'numpy.ndarray'>
        and <class 'torch.Tensor'>.
        >>> # Exceptions to these rules are Python scalars. They can be checked regardless of
        >>> # their type if check_dtype=False.
        >>> torch.testing.assert_close(1.0, 1, check_dtype=False)

        >>> # NaN != NaN by default.
        >>> expected = torch.tensor(float("Nan"))
        >>> actual = expected.clone()
        >>> torch.testing.assert_close(actual, expected)
        Traceback (most recent call last):
        ...
        AssertionError: Scalars are not close!
        <BLANKLINE>
        Absolute difference: nan (up to 1e-05 allowed)
        Relative difference: nan (up to 1.3e-06 allowed)
        >>> torch.testing.assert_close(actual, expected, equal_nan=True)

        >>> expected = torch.tensor([1.0, 2.0, 3.0])
        >>> actual = torch.tensor([1.0, 4.0, 5.0])
        >>> # The default error message can be overwritten.
        >>> torch.testing.assert_close(actual, expected, msg="Argh, the tensors are not close!")
        Traceback (most recent call last):
        ...
        AssertionError: Argh, the tensors are not close!
    """
    # Hide this function from `pytest`'s traceback
    __tracebackhide__ = True

    assert_equal(
        actual,
        expected,
        pair_types=(
            NonePair,
            BooleanPair,
            NumberPair,
            TensorLikePair,
        ),
        allow_subclasses=allow_subclasses,
        rtol=rtol,
        atol=atol,
        equal_nan=equal_nan,
        check_device=check_device,
        check_dtype=check_dtype,
        check_layout=check_layout,
        check_stride=check_stride,
        check_is_coalesced=check_is_coalesced,
        msg=msg,
    )<|MERGE_RESOLUTION|>--- conflicted
+++ resolved
@@ -1,12 +1,8 @@
 import abc
 import cmath
 import collections.abc
-<<<<<<< HEAD
 import contextlib
 from typing import NoReturn, Callable, Sequence, List, Union, Optional, Type, Tuple, Any, Collection
-=======
-from typing import NoReturn, Callable, Sequence, List, Union, Optional, Type, Tuple, Any
->>>>>>> 50361849
 
 import torch
 
