#include <torch/csrc/jit/passes/quantization.h>
#include <torch/csrc/jit/passes/constant_pooling.h>
#include <torch/csrc/jit/passes/constant_propagation.h>
#include <torch/csrc/jit/passes/fuse_linear.h>
#include <torch/csrc/jit/passes/quantization_patterns.h>
#include <torch/csrc/jit/passes/subgraph_rewrite.h>

#include <torch/csrc/jit/ir.h>
#include <torch/csrc/jit/irparser.h>
#include <torch/csrc/jit/jit_log.h>
#include <torch/csrc/jit/node_hashing.h>
#include <torch/csrc/jit/operator.h>
#include <torch/csrc/jit/script/schema_matching.h>
#include <torch/csrc/jit/subgraph_matcher.h>

#include <c10/core/QScheme.h>

#include <algorithm>
#include <stack>

namespace torch {
namespace jit {
namespace {

using ModuleMethodVector = std::vector<std::pair<script::Module, std::string>>;
// Map of quantization parameter name and value
// for example _scale, _zero_point,
// _scalar_type and _axis(for per channel quantization)
using QParamMap = std::unordered_map<std::string, IValue>;

// This struct contains a compiled IR pattens slated for use in the
// findPatternMatches function. The struct encapsulates the common
// information from parseIR that is used in conjunction with the
// pattern matching facility. A const instance of this struct can
// also be stored away to cache the compiled IR pattern and reduce
// runtime cost
struct PatternInfo {
  std::string pattern_string;
  std::unique_ptr<Graph> pattern_graph;
  std::unordered_map<std::string, Value*> vmap;

  static PatternInfo parse_from_str(std::string pattern_string) {
    PatternInfo rv{
        std::move(pattern_string), std::make_unique<Graph>(), decltype(vmap){}};
    script::parseIR(rv.pattern_string, rv.pattern_graph.get(), rv.vmap);
    return rv;
  }
};

struct PatternsAndModules {
  bool is_conv;
  bool is_per_channel;
  const PatternInfo& pattern;
  script::Module packed_params_module;
};

static Value* getValue(
    const std::string& name,
    const std::unordered_map<const Value*, Value*>& match_vmap,
    const std::unordered_map<std::string, Value*>& vmap) {
  return match_vmap.at(vmap.at(name));
}

static c10::optional<IValue> getIValue(
    const std::string& name,
    const std::unordered_map<const Value*, Value*>& match_vmap,
    const std::unordered_map<std::string, Value*>& vmap) {
  return toIValue(getValue(name, match_vmap, vmap));
}

void fillQConfigMap(
    const script::Module& module,
    const QConfigDict& qconfig_dict,
    ModuleQConfigMap& map,
    const std::string& key = "",
    const c10::optional<QConfig>& parent_qconfig = c10::nullopt) {
  c10::optional<QConfig> qconfig;
  if (qconfig_dict.find(key) != qconfig_dict.end()) {
    qconfig = qconfig_dict.at(key);
  } else {
    qconfig = parent_qconfig;
  }
  map[module._ivalue()] = qconfig;

  for (const script::NameModule& s : module.named_children()) {
    std::string child_key;
    if (key == "") {
      child_key = s.name;
    } else {
      child_key = key + "." + s.name;
    }
    fillQConfigMap(s.value._ivalue(), qconfig_dict, map, child_key, qconfig);
  }
}

std::string getFuncName(Value* func_value) {
  auto func_node = func_value->node();
  auto func = func_node->output()->type()->expect<FunctionType>()->function();
  const auto& qname = func->qualname();
  const auto& name = qname.qualifiedName();
  auto rdot_idx = name.rfind('.');
  if (rdot_idx != std::string::npos) {
    return name.substr(rdot_idx + 1, name.length());
  } else {
    return name;
  }
}

bool nodeQuantizable(Node* n) {
  static std::vector<std::string> call_funcs = {
      "conv2d",
      "linear",
      "relu",
  };
  std::vector<Symbol> aten_funcs = {
      Symbol::aten("addmm"), Symbol::aten("matmul"), Symbol::aten("add_")};
  std::transform(
      call_funcs.begin(),
      call_funcs.end(),
      std::back_inserter(aten_funcs),
      [](const std::string& s) { return Symbol::aten(s); });
  bool is_quantizable =
      std::find(aten_funcs.begin(), aten_funcs.end(), n->kind()) !=
      aten_funcs.end();
  if (n->kind() == prim::CallFunction) {
    auto func_name = getFuncName(n->inputs()[0]);
    is_quantizable |=
        std::find(call_funcs.begin(), call_funcs.end(), func_name) !=
        call_funcs.end();
  }
  return is_quantizable;
}

bool valueNeedsToBeQuantized(Value* v) {
  if (!v->type()->isSubtypeOf(TensorType::get())) {
    return false;
  }
  // Check whether producer is quantizable
  if (nodeQuantizable(v->node())) {
    return true;
  }
  // Check whether user is quantizable
  for (const auto& use : v->uses()) {
    if (nodeQuantizable(use.user)) {
      return true;
    }
  }
  return false;
}

class InsertObserversHelper {
 public:
  explicit InsertObserversHelper(const ModuleQConfigMap& map)
      : module_qconfig_map_(map) {}
  void insertObservers(script::Module& module, const std::string& method_name);

 private:
  ModuleMethodVector getInvokedMethods(
      script::Module& module,
      const std::string& method_name);

  void insertObserverFor(
      Value* v,
      Graph* g,
      script::Module& module,
      const QConfig& qconfig);

  void findIntermediateValuesInPattern(
      Graph& graph,
      const PatternInfo& pattern);

  void addIntermediateValuesToSkipObserver(
      const script::Module& module,
      const std::string& method_name);

  const ModuleQConfigMap& module_qconfig_map_;
  // Values we want to skip observing, used to skip values in
  // the middle of the ops that are supposed to be fused, e.g.
  // the output value of conv in the conv - relu pattern
  std::unordered_set<Value*> values_to_skip_;
  // Unique id generator for observer module, used for generating
  // unique observer names when we insert observer module, we
  // record the current unique id used to avoid incrementing from 0
  // every time to find a unique id.
  int uid_ = 0;
  // Set of observer forward call nodes
  std::unordered_set<Node*> observer_nodes_;
  // Map from graph to a vector of observer name and observer modules we
  // want to add to the module instance that has the graph
  std::unordered_map<
      Graph*,
      std::vector<std::tuple<std::string, script::Module>>>
      graph_observer_map_;

  // These are the IR patterns we match to skip inserting observers.
  // They are compiled once on construction and used repeatedly within
  // the pass.
  const PatternInfo conv_functional_relu = PatternInfo::parse_from_str(R"(
graph(%self, %input, %inplace):
    %relu = prim::Constant[name="relu"]()
    %conv = match::module[name="Conv2d"](%self)
    %intermediate_val = prim::CallMethod[name="forward"](%conv, %input)
    %r = prim::CallFunction(%relu, %intermediate_val, %inplace)
    return (%r) )");
  const PatternInfo conv_relu_module = PatternInfo::parse_from_str(R"(
graph(%self, %input):
    %conv = match::module[name="Conv2d"](%self)
    %intermediate_val = prim::CallMethod[name="forward"](%conv, %input)
    %relu = match::module[name="ReLU"](%self)
    %r = prim::CallMethod[name="forward"](%relu, %intermediate_val)
    return (%r) )");
  const PatternInfo matmul_add = PatternInfo::parse_from_str(R"(
graph(%input, %weight, %bias, %4):
     %weight_t = aten::t(%weight)
     %intermediate_val = aten::matmul(%input, %weight_t)
     %res = aten::add_(%intermediate_val, %bias, %4)
     return (%res) )");
  const std::vector<std::reference_wrapper<const PatternInfo>> patterns = {
      conv_functional_relu,
      conv_relu_module,
      matmul_add};
};

// Check if `use` is an aten function of name `func_name` and if value
// `v` is the nth argument of the function
bool isAtenFuncNthArg(
    Value* v,
    Node* use,
    const std::string& func_name,
    int n) {
  return use->kind() == Symbol::aten(func_name) && v == use->inputs().at(n);
}

// Check if `use` is a CallFunction of name `func_name` and if value
// `v` is the nth argument of the function
bool isCallFunctionNthArg(
    Value* v,
    Node* use,
    const std::string& func_name,
    int n) {
  return use->kind() == prim::CallFunction &&
      getFuncName(use->inputs()[0]) == func_name && v == use->inputs().at(n);
}

struct FuncArg {
  std::string func_name;
  int arg_index;
};
using AtenFuncArgs = std::vector<FuncArg>;
using CallFuncArgs = std::vector<FuncArg>;

// Check any use of `v` matches the aten function call
// or CallFunction patterns
bool matchArgPattern(
    Value* v,
    const AtenFuncArgs& aten_func_args,
    const CallFuncArgs& call_func_args) {
  for (const Use& u : v->uses()) {
    for (const auto& func_arg : aten_func_args) {
      if (isAtenFuncNthArg(v, u.user, func_arg.func_name, func_arg.arg_index)) {
        return true;
      }
    }

    for (const auto& func_arg : call_func_args) {
      if (isCallFunctionNthArg(
              v, u.user, func_arg.func_name, func_arg.arg_index)) {
        return true;
      }
    }
  }
  return false;
}

bool isBiasOfConvOrLinear(Value* v) {
  return matchArgPattern(
      v,
      AtenFuncArgs({{"conv2d", 2}, {"linear", 2}}),
      CallFuncArgs({{"linear", 3}}));
}

bool isWeightOfConvOrLinear(Value* v) {
  return matchArgPattern(
      v,
      AtenFuncArgs({{"conv2d", 1}, {"linear", 1}}),
      CallFuncArgs({{"linear", 2}}));
}

void replaceConvolutionWithConv2d(std::shared_ptr<Graph>& graph) {
  std::string convolution = R"(
graph(%a, %w, %b, %stride, %padding, %dilation, %transposed, %output_padding, %groups, %benchmark, %deterministic, %cudnn_enabled):
        %r = aten::_convolution(%a, %w, %b, %stride, %padding, %dilation, %transposed, %output_padding, %groups, %benchmark, %deterministic, %cudnn_enabled)
        return (%r) )";

  std::string conv2d = R"(
graph(%a, %w, %b, %stride, %padding, %dilation, %transposed, %output_padding, %groups, %benchmark, %deterministic, %cudnn_enabled):
        %r = aten::conv2d(%a, %w, %b, %stride, %padding, %dilation, %groups)
        return (%r) )";

  // Filter the unsupported case
  auto filter = [](const Match& match,
                   const std::unordered_map<std::string, Value*>& vmap) {
    const auto& match_vmap = match.values_map;
    auto transposed_value =
        getIValue("transposed", match_vmap, vmap).value().toBool();
    auto benchmark_value =
        getIValue("benchmark", match_vmap, vmap).value().toBool();
    auto deterministic_value =
        getIValue("deterministic", match_vmap, vmap).value().toBool();
    auto cudnn_enabled_value =
        getIValue("cudnn_enabled", match_vmap, vmap).value().toBool();
    auto output_padding_value =
        getIValue("output_padding", match_vmap, vmap).value().toIntList();

    if (!transposed_value && !benchmark_value && !deterministic_value &&
        cudnn_enabled_value && (output_padding_value[0] == 0) &&
        (output_padding_value[1] == 0)) {
      return true;
    }
    return false;
  };

  SubgraphRewriter rewriter;
  rewriter.RegisterRewritePattern(convolution, conv2d);
  rewriter.runOnGraph(graph, filter);
}

ModuleMethodVector InsertObserversHelper::getInvokedMethods(
    script::Module& module,
    const std::string& method_name) {
  ModuleMethodVector invoked_methods;
  script::Method method = module.get_method(method_name);
  auto graph = method.graph();

  std::stack<Block*> blocks_to_visit;
  blocks_to_visit.push(graph->block());
  while (!blocks_to_visit.empty()) {
    Block* b = blocks_to_visit.top();
    blocks_to_visit.pop();
    for (Node* n : b->nodes()) {
      // Skip observer nodes
      if (observer_nodes_.count(n)) {
        continue;
      }
      if (n->kind() == prim::CallMethod) {
        // Record all method calls in the graph
        auto module_instance = n->inputs()[0];
        auto module_method_name = n->s(attr::name);
        script::Module callee_module;
        if (module_instance->node()->kind() == prim::GetAttr) {
          auto child_module_name = module_instance->node()->s(attr::name);
          callee_module = module.attr(child_module_name).toModule();
        } else {
          TORCH_INTERNAL_ASSERT(
              module_instance == graph->inputs()[0],
              "We only support call method either on %self"
              "or child instance in insert_observers_pass right now");
          callee_module = module;
        }
        invoked_methods.push_back({callee_module, module_method_name});
      }

      for (Block* subblock : n->blocks()) {
        blocks_to_visit.push(subblock);
      }
    }
  }
  return invoked_methods;
}

// Clone observer module and add it to the original module,
// and insert a call to observer forward function
void InsertObserversHelper::insertObserverFor(
    Value* v,
    Graph* g,
    script::Module& module,
    const QConfig& qconfig) {
  // Skip observing bias
  if (isBiasOfConvOrLinear(v)) {
    TORCH_CHECK(
        v->uses().size() == 1, "We only support bias being used by one node.");
    return;
  }

  script::Module observer_module;
  if (isWeightOfConvOrLinear(v)) {
    TORCH_CHECK(
        v->uses().size() == 1,
        "We only support weight being used by one node.");
    observer_module = std::get<1>(qconfig);
  } else {
    observer_module = std::get<0>(qconfig);
  }

  script::Module observer = observer_module.clone_instance();
  std::string observer_name = "_observer_" + c10::to_string(uid_++);
  while (module.hasattr(observer_name)) {
    observer_name = "_observer_" + c10::to_string(uid_++);
  }
  module.register_module(observer_name, observer);
  graph_observer_map_[g].push_back(std::make_tuple(observer_name, observer));

  // Get handle of observer module
  Node* observer_instance =
      g->createGetAttr(g->inputs()[0], observer_name)->insertAfter(v->node());
  observer_instance->output()->setDebugName(observer_name);

  {
    WithInsertPoint guard(observer_instance->next());
    // Match arguments to types of observer's arguments
    script::MatchedSchema forward_matched_schema = script::matchSchema(
        observer.get_method("forward").function().getSchema(),
        v->node()->sourceRange(),
        *g,
        {observer_instance->output(), v},
        {});
    // Insert call to observer's forward
    Node* call = g->insertMethodCall("forward", forward_matched_schema)->node();
    call->output()->copyMetadata(v);

    // Replace v with the output of observer
    v->replaceAllUsesWith(call->output());
    // The above also replaced the input to `call`, so switch it back to
    // the correct value
    call->replaceInput(1, v);
    observer_nodes_.emplace(call);
  }
}

void InsertObserversHelper::findIntermediateValuesInPattern(
    Graph& graph,
    const PatternInfo& pattern) {
  const Graph& pattern_graph = *pattern.pattern_graph;
  const std::unordered_map<std::string, Value*>& vmap = pattern.vmap;

  const auto& matches = findPatternMatches(pattern_graph, graph);
  for (const auto& match : matches) {
    auto output_value = vmap.at("intermediate_val");
    TORCH_INTERNAL_ASSERT(
        match.values_map.find(output_value) != match.values_map.end(),
        "Didn't find Value output in match result.");
    values_to_skip_.emplace(match.values_map.at(output_value));
  }
}

void InsertObserversHelper::addIntermediateValuesToSkipObserver(
    const script::Module& module,
    const std::string& method_name) {
  script::Method method = module.get_method(method_name);
  auto graph = method.graph();

  for (const auto& pattern : patterns) {
    findIntermediateValuesInPattern(*graph, pattern);
  }
}

void InsertObserversHelper::insertObservers(
    script::Module& module,
    const std::string& method_name) {
  for (auto& invoked_methods : getInvokedMethods(module, method_name)) {
    auto& invoked_module = std::get<0>(invoked_methods);
    const auto& invoked_method_name = std::get<1>(invoked_methods);
    insertObservers(invoked_module, invoked_method_name);
  }

  // We need to do this check after we call insertObservers on invoked modules
  // since qconfig can be None for parent module and valid for invoked modules
  auto qconfig_opt = module_qconfig_map_.at(module._ivalue());
  if (!qconfig_opt) {
    // qconfig is None because the module is added by us, e.g.: observer module
    // or no qconfig is specified for the module
    return;
  }
  auto qconfig = *qconfig_opt;

  script::Method method = module.get_method(method_name);
  auto graph = method.graph();

  if (graph_observer_map_.count(graph.get())) {
    // instance clone of observer module and setAttr
    for (const auto& observer_attrs : graph_observer_map_.at(graph.get())) {
      const auto& name = std::get<0>(observer_attrs);
      const auto& observer = std::get<1>(observer_attrs);
      module._ivalue()->setAttr(name, observer.clone_instance()._ivalue());
    }
    return;
  }

  // To cleanup traced graph
  ConstantPooling(graph);
  ConstantPropagation(graph);
  // must do constant propagation first before replacement
  replaceConvolutionWithConv2d(graph);
  // fuse decomposed linear into aten::linear
  FuseLinear(graph);
  addIntermediateValuesToSkipObserver(module, method_name);
  // For storing all values that need to be instrumented with an observer call.
  std::vector<Value*> values_to_observe;

  // For traversing all blocks in the graph including subblocks.
  std::stack<Block*> blocks_to_visit;

  // Add observer for external input nodes excluding parameters
  // These are treated as activation as they vary across batches
  // and need to be observed.

  // prim::Param nodes do not belong to the graph. Hence the Insert
  // point is the beginning of graph node. This also safe guards against
  // observing a potentially mutated value due to some in-place operation
  for (size_t idx = 1; idx < method.num_inputs(); ++idx) {
    auto& v = graph->inputs()[idx];
    if (!values_to_skip_.count(v) && valueNeedsToBeQuantized(v)) {
      insertObserverFor(v, v->owningGraph(), module, qconfig);
    }
  }

  blocks_to_visit.push(graph->block());
  while (!blocks_to_visit.empty()) {
    Block* b = blocks_to_visit.top();
    blocks_to_visit.pop();
    for (Node* n : b->nodes()) {
      // Skip observer nodes
      if (observer_nodes_.count(n)) {
        continue;
      }
      // Record all outputs in the values_to_observe - we'll later add observers
      // for all values from it.
      for (Value* v : n->outputs()) {
        if (!values_to_skip_.count(v) && valueNeedsToBeQuantized(v)) {
          values_to_observe.push_back(v);
        }
      }

      for (Block* subblock : n->blocks()) {
        blocks_to_visit.push(subblock);
      }
    }
  }

  // Actually add observer nodes.
  for (Value* v : values_to_observe) {
    insertObserverFor(v, v->owningGraph(), module, qconfig);
  }
}

void insertQuantDeQuantCall(Value* self, Value* v, bool is_per_channel) {
  Graph* g = v->node()->owningGraph();

  std::string quantize_func;
  std::vector<Value*> inputs = {v};

  // Inserting before insert point
  WithInsertPoint ins(v->node()->next());
  std::string prefix = v->debugName();
  // Insert GetAttr nodes for quantization parameters
  if (is_per_channel) {
    quantize_func = "quantize_per_channel";
    inputs.push_back(g->insertGetAttr(self, prefix + "_scale"));
    inputs.push_back(g->insertGetAttr(self, prefix + "_zero_point"));
    inputs.push_back(g->insertGetAttr(self, prefix + "_axis"));
  } else {
    quantize_func = "quantize_per_tensor";
    inputs.push_back(
        g->insertGetAttr(self, prefix + "_scale")->setType(FloatType::get()));
    inputs.push_back(g->insertGetAttr(self, prefix + "_zero_point")
                         ->setType(IntType::get()));
  }
  inputs.push_back(
      g->insertGetAttr(self, prefix + "_scalar_type")->setType(IntType::get()));

  Node* quant = g->create(at::Symbol::aten(quantize_func), inputs);
  quant->output()->setDebugName(v->debugName() + ".quant");
  g->insertNode(quant);

  // two passes to insert the dequant for every usage
  // in first pass, identify all the nodes using "v"
  std::vector<Node*> use_nodes;
  for (const auto& use : v->uses()) {
    auto cur = use.user;
    if (cur != quant) {
      use_nodes.push_back(cur);
    }
  }

  // in second pass, replace the input "v" with dequant output
  for (size_t i = 0; i < use_nodes.size(); ++i) {
    Node* dequant =
        g->create(at::Symbol::aten("dequantize"), {quant->output()});
    dequant->output()->setDebugName(
        v->debugName() + ".dequant." + c10::guts::to_string(i));
    use_nodes[i]->replaceInputWith(v, dequant->output());
    g->insertNode(dequant);
  }
}

// find the observer for Value `v` and return the name of the observer
c10::optional<std::string> findObserverName(Value* v) {
  // Note that here we just check for the name of observer, but the ideally
  // we should be comparing the type of observer, this is a temporary
  // work around until data only clone of module.clone is supported.
  Node* n = v->node();
  if (n->kind() == prim::CallMethod && n->s(attr::name) == "forward") {
    auto module_instance = n->inputs().at(0);
    if (module_instance->node()->kind() == prim::GetAttr &&
        module_instance->node()->s(attr::name).find("_observer_") !=
            std::string::npos) {
      return module_instance->node()->s(attr::name);
    }
  }
  return c10::nullopt;
}

class InsertQuantDeQuantHelper {
 public:
  InsertQuantDeQuantHelper() {}
  void run(script::Module& module, const std::string& method_name);

  ModuleMethodVector getInvokedMethods(
      script::Module& module,
      const std::string& method_name);

  // Get quantization parameter map of the given Value in Graph
  // by searching for observer module of the value and extract the
  // quantization parameters from the observer module
  std::tuple<c10::QScheme, QParamMap> getQSchemeAndQParamMap(
      script::Module& module,
      Node* n);
  void checkQScheme(Graph* g, c10::QScheme qscheme) {
    if (qscheme_for_graph_.count(g)) {
      TORCH_CHECK(
          qscheme_for_graph_.at(g) == qscheme,
          "Quantizing same graph with different QSchemes is not supported");
    } else {
      qscheme_for_graph_[g] = qscheme;
    }
  }
  c10::optional<script::Module> findChildModuleToQuantize(
      script::Module& module,
      Value* child_instance);
  void collectObserverNodesAndValueToQuantize(script::Module& module, Value*);
  void removeObservers(script::Module& module);
  void removeObservers(script::Module& module, Graph* g);
  void quantizeTensors(script::Module& module, Graph* g, Value* self);

 private:
  // TODO: we don't need to call this for each graph
  std::unordered_map<Graph*, std::vector<std::string>>
      observer_modules_to_remove_;
  std::unordered_map<Graph*, std::vector<Node*>> nodes_to_destroy_;
  // Map from Graph to observer node
  std::unordered_map<Graph*, std::vector<Node*>> observer_nodes_;
  // Record qscheme for every graph, this is for checking
  // each graph is only quantized with one type of QScheme
  std::unordered_map<Graph*, c10::QScheme> qscheme_for_graph_;
};

void InsertQuantDeQuantHelper::collectObserverNodesAndValueToQuantize(
    script::Module& module,
    Value* v) {
  auto* g = v->owningGraph();
  auto observer_name = findObserverName(v);
  if (!observer_name) {
    return;
  }
  observer_modules_to_remove_[g].push_back(observer_name.value());

  Node* observer = v->node();
  TORCH_INTERNAL_ASSERT(
      observer->kind() == prim::CallMethod &&
      observer->s(attr::name) == "forward" &&
      observer->inputs()[0]->node()->kind() == prim::GetAttr &&
      observer->inputs()[0]->node()->s(attr::name) == observer_name);

  // Observer forward call node
  nodes_to_destroy_[g].push_back(observer);
  // GetAttr node for observer module
  nodes_to_destroy_[g].push_back(observer->inputs()[0]->node());
  Value* original_value = observer->input(1);
  v->replaceAllUsesWith(original_value);
  observer_nodes_[g].push_back(observer);
}

<<<<<<< HEAD
void InsertQuantDeQuantHelper::removeObservers(script::Module& module) {
  for (auto& method : module.get_methods()) {
    removeObservers(module, method.graph().get());
  }
  for (script::Module m : module.children()) {
    removeObservers(m);
  }
}

void InsertQuantDeQuantHelper::removeObservers(script::Module& module, Graph* g) {
  GRAPH_DUMP("Before Remove Observers:", g);
=======
void InsertQuantDeQuantHelper::removeObservers(
    script::Module& module,
    Graph* g) {
>>>>>>> b95c9e1e
  if (nodes_to_destroy_.count(g)) {
    for (auto& n : nodes_to_destroy_.at(g)) {
      n->removeAllInputs();
    }
    for (auto& n : nodes_to_destroy_.at(g)) {
      n->destroy();
    }
    nodes_to_destroy_.at(g).clear();
  }
  // Remove observer modules from last one to first one in order to
  // reduce the time complexity, assuming all the observer modules
  // are added after the existing modules, we'll have complexity of
  // O(N) where N is number of observer moduels with this optimization
  if (observer_modules_to_remove_.count(g)) {
    const auto& observers = observer_modules_to_remove_.at(g);
    for (int64_t i = observers.size() - 1; i >= 0; --i) {
      auto observer_name = observers[i];
      module._ivalue()->unsafeRemoveAttr(observer_name);
      module.type()->unsafeRemoveAttribute(observer_name);
    }
    observer_modules_to_remove_.at(g).clear();
  }
  GRAPH_DUMP("After remove observers :", g);
}

void InsertQuantDeQuantHelper::quantizeTensors(
    script::Module& module,
    Graph* g,
    Value* self) {
  if (!observer_nodes_.count(g)) {
    return;
  }
  for (auto* n : observer_nodes_.at(g)) {
    auto* original_value = n->input(1);
    auto tp = getQSchemeAndQParamMap(module, n);
    checkQScheme(g, std::get<0>(tp));
    auto qparam_map = std::get<1>(tp);
    for (auto& pr : qparam_map) {
      const auto& name = pr.first;
      const auto& qparam = pr.second;
      module.register_attribute(
          original_value->debugName() + name, qparam.type(), qparam);
    }
    bool is_per_channel = qparam_map.at("_scale").isTensor();
    insertQuantDeQuantCall(self, original_value, is_per_channel);
  }
}

void checkGetQParamsResult(const IValue& qparams) {
  TORCH_CHECK(
      qparams.isTuple(),
      "`get_qparams` function is expected to return a "
      "Tuple, but got:",
      qparams.tagKind());
  auto tp = qparams.toTuple();
  TORCH_CHECK(
      tp->elements().size() == 2 || tp->elements().size() == 3,
      "`get_qparams` function is expected to return a "
      "Tuple of size 2 or 3, got Tuple of size ",
      tp->elements().size());
  // Expect first two elements of the tuple to be Tensor
  for (size_t i = 0; i < 2; ++i) {
    TORCH_CHECK(
        tp->elements()[i].isTensor(),
        "Element of Tuple is expected to be Tensor, but element ",
        i,
        " has type: ",
        tp->elements()[i].tagKind());
  }
  // Expect the third elements of the tuple to be int
  if (tp->elements().size() == 3) {
    TORCH_CHECK(
        tp->elements()[2].isInt(),
        "Element of Tuple is expected to be int, but element ",
        2,
        " has type: ",
        tp->elements()[2].tagKind());
  }
}

std::tuple<c10::QScheme, QParamMap> InsertQuantDeQuantHelper::
    getQSchemeAndQParamMap(script::Module& module, Node* n) {
  // TODO: refactor findObserverName to take Node* as input
  Value* v = n->output();
  auto observer_name = findObserverName(v);
  TORCH_INTERNAL_ASSERT(
      observer_name,
      "getQSchemeAndParamMap expects the corresponding observer for ",
      v->debugName(),
      " exists.");
  auto observer_module = module.attr(observer_name.value()).toModule();
  auto get_qparams = observer_module.get_method("get_qparams");
  IValue result = get_qparams(std::vector<IValue>());
  checkGetQParamsResult(result);
  auto scalar_type = observer_module.attr("dtype");
  TORCH_CHECK(
      scalar_type.toScalarType() != at::ScalarType::Undefined,
      "dtype of observer can't be undefined");
  auto tp = result.toTuple();
  at::Tensor scale = tp->elements()[0].toTensor().to(at::kFloat);
  at::Tensor zero_point = tp->elements()[1].toTensor().to(at::kInt);
  std::unordered_map<std::string, IValue> qparams = {
      {"_scalar_type", scalar_type},
  };
  auto qscheme = observer_module.attr("qscheme").toQScheme();
  if (qscheme == c10::kPerChannelAffine ||
      qscheme == c10::kPerChannelSymmetric) {
    qparams["_scale"] = scale;
    qparams["_zero_point"] = zero_point;
    qparams["_axis"] = tp->elements()[2].toInt();
  } else {
    qparams["_scale"] = scale.item<double>();
    qparams["_zero_point"] = zero_point.item<int64_t>();
  }
  return std::make_tuple(qscheme, qparams);
}

c10::optional<script::Module> InsertQuantDeQuantHelper::
    findChildModuleToQuantize(script::Module& module, Value* child_instance) {
  TORCH_INTERNAL_ASSERT(
      child_instance->node()->kind() == prim::GetAttr,
      "Child instance should come from GetAttr.");
  auto child_module_name = child_instance->node()->s(attr::name);
  if (child_module_name.find("_observer_") == std::string::npos) {
    return module.attr(child_module_name).toModule();
  }
  return c10::nullopt;
}

ModuleMethodVector InsertQuantDeQuantHelper::getInvokedMethods(
    script::Module& module,
    const std::string& method_name) {
  auto graph = module.get_method(method_name).graph();

  ModuleMethodVector invoked_methods;
  std::stack<Block*> blocks_to_visit;
  blocks_to_visit.push(graph->block());
  while (!blocks_to_visit.empty()) {
    Block* b = blocks_to_visit.top();
    blocks_to_visit.pop();
    for (Node* n : b->nodes()) {
      if (n->kind() == prim::CallMethod) {
        auto module_instance = n->inputs()[0];
        auto module_method_name = n->s(attr::name);
        c10::optional<script::Module> m;
        // calling method on self
        if (module_instance == graph->inputs()[0]) {
          m = module;
        } else {
          m = findChildModuleToQuantize(module, module_instance);
        }
        if (m) {
          invoked_methods.push_back({*m, module_method_name});
        }
      }

      for (Block* subblock : n->blocks()) {
        blocks_to_visit.push(subblock);
      }
    }
  }
  return invoked_methods;
}

void InsertQuantDeQuantHelper::run(
    script::Module& module,
    const std::string& method_name) {
  for (auto& invoked_methods : getInvokedMethods(module, method_name)) {
    auto& invoked_module = std::get<0>(invoked_methods);
    const auto& invoked_method_name = std::get<1>(invoked_methods);
    run(invoked_module, invoked_method_name);
  }

  script::Method method = module.get_method(method_name);
  auto graph = method.graph();

  // prim::Param nodes do not belong to the graph. Hence the Insert
  // point is the beginning of graph node. This also safe guards against
  // observing a potentially mutated value due to some in-place operation
  std::vector<Value*> input_values;
  for (size_t idx = 1; idx < method.num_inputs(); ++idx) {
    auto& v = graph->inputs()[idx];
    if (v->type()->isSubtypeOf(TensorType::get())) {
      input_values.push_back(v);
    }
  }

  std::stack<Block*> blocks_to_visit;
  blocks_to_visit.push(graph->block());
  while (!blocks_to_visit.empty()) {
    Block* b = blocks_to_visit.top();
    blocks_to_visit.pop();
    for (auto it = b->nodes().begin(), end = b->nodes().end(); it != end;) {
      Node* n = *it++;
      for (Value* v : n->outputs()) {
        if (!v->type()->isSubtypeOf(TensorType::get())) {
          continue;
        }
        collectObserverNodesAndValueToQuantize(module, v);
      }

      for (Block* subblock : n->blocks()) {
        blocks_to_visit.push(subblock);
      }
    }
  }

  for (Value* v : input_values) {
    collectObserverNodesAndValueToQuantize(module, v);
  }
  Value* self = graph->inputs()[0];
  quantizeTensors(module, graph.get(), self);
  GRAPH_DUMP("After Quantize Tensors:", graph);
}

void insertPrepackUnpackForLinear(std::shared_ptr<Graph>& graph) {
  std::string linear_with_quant = R"(
graph(%linear, %a_dequant, %w_quant, %b):
        %w_dequant = aten::dequantize(%w_quant)
        %r = prim::CallFunction(%linear, %a_dequant, %w_dequant, %b)
        return (%r) )";

  std::string linear_with_quant_prepack = R"(
graph(%linear, %a_dequant, %w_quant, %b):
        %packed_params = quantized::linear_prepack(%w_quant, %b)
        %w_quant_unpacked : Tensor, %b_unpacked : Tensor? = quantized::linear_unpack(%packed_params)
        %w_dequant = aten::dequantize(%w_quant_unpacked)
        %r = prim::CallFunction(%linear, %a_dequant, %w_dequant, %b)
        return (%r) )";

  // Filter to match linear CallFunction
  auto filter = [](const Match& match,
                   const std::unordered_map<std::string, Value*>& vmap) {
    const auto& match_vmap = match.values_map;
    auto linear_value = match_vmap.at(vmap.at("linear"));
    auto func_name = getFuncName(linear_value);
    if (func_name == "linear") {
      return true;
    }
    return false;
  };

  SubgraphRewriter rewriter;
  rewriter.RegisterRewritePattern(linear_with_quant, linear_with_quant_prepack);
  rewriter.runOnGraph(graph, filter);
}

void insertPrepackUnpackForConv2d(std::shared_ptr<Graph>& graph) {
  std::string conv_with_quant = R"(
graph(%a_dequant, %w_quant, %b, %stride, %padding, %dilation, %groups):
        %w_dequant = aten::dequantize(%w_quant)
        %r = aten::conv2d(%a_dequant, %w_dequant, %b, %stride, %padding, %dilation, %groups)
        return (%r) )";

  std::string conv_with_quant_prepack = R"(
graph(%a_dequant, %w_quant, %b, %stride, %padding, %dilation, %groups):
        %packed_params = quantized::conv2d_prepack(%w_quant, %b, %stride, %padding, %dilation, %groups)
        %w_quant_unpacked : Tensor, %b_unpacked : Tensor? = quantized::conv2d_unpack(%packed_params)
        %w_dequant = aten::dequantize(%w_quant_unpacked)
        %r = aten::conv2d(%a_dequant, %w_dequant, %b_unpacked, %stride, %padding, %dilation, %groups)
        return (%r) )";

  SubgraphRewriter rewriter;
  rewriter.RegisterRewritePattern(conv_with_quant, conv_with_quant_prepack);
  rewriter.runOnGraph(graph);
}

c10::optional<IValue> toTwoElementIntList(Value* v) {
  auto* n = v->node();
  if (n->kind() == prim::Constant) {
    auto iv = toIValue(v);
    if (iv && iv.value().isIntList() && iv.value().toIntList().size() == 2) {
      return iv;
    }
  }

  if (n->kind() == prim::ListConstruct && n->inputs().size() == 2) {
    auto e0 = toIValue(n->inputs()[0]);
    auto e1 = toIValue(n->inputs()[1]);
    if (!e0 || !e1 || !e0.value().isInt() || !e1.value().isInt()) {
      return c10::nullopt;
    }
    return IValue(c10::List<int64_t>({e0.value().toInt(), e1.value().toInt()}));
  }
  return c10::nullopt;
}

// A helper class to make uses of module unique
class ModuleUseDeduper {
 public:
  ModuleUseDeduper(script::Module& module) : module_(module) {}
  void dedup() {
    for (auto& method : module_.get_methods()) {
      const auto& graph = method.graph();
      findModuleUses(graph.get());
    }
    dedupModuleUses();
  }

 private:
  // Analyze the code to record information represents
  // uses of the module, which we'll use later to actually perform the dedup
  // operation Please see the comments of member variables of the class for more
  // information
  void findModuleUses(Graph* graph) {
    GRAPH_DUMP("Finding module uses for ", graph);

    std::stack<Block*> blocks_to_visit;
    blocks_to_visit.push(graph->block());
    Value* self = graph->inputs()[0];
    while (!blocks_to_visit.empty()) {
      Block* b = blocks_to_visit.top();
      blocks_to_visit.pop();
      for (Node* n : b->nodes()) {
        for (Block* subblock : n->blocks()) {
          blocks_to_visit.push(subblock);
        }
        if (n->kind() != prim::CallMethod) {
          continue;
        }
        std::vector<std::string> path;
        Value* instance = n->inputs()[0];
        // boundary_val is the value we get when we trace back
        // the GetAttr access chain until we hit the input of graph
        // or a node that is not prim::GetAttr
        Value* boundary_val = getModuleAccessPath(instance, path);

        if (boundary_val == self) {
          // path.size() == 0 means we're calling a method
          // on self, we don't need to dedup uses of self
          if (path.size() == 0) {
            continue;
          }
          value_to_path_map_[instance] = path;
          auto m = findChildModule(module_, path);
          // If we fail to insert the module to the unique_modules_ set,
          // which means there are uses of this module before this point,
          // we'll have to rewrite the use
          if (!unique_modules_.insert(m._ivalue()).second) {
            uses_to_rewrite_.push_back(instance);
            GRAPH_DEBUG("Found use to rewrite: ", instance->debugName());
          }
        } else {
          GRAPH_DEBUG(
              "Can't handle the access pattern of GetAttr ",
              "in make submodule uses unique, traced back to ",
              boundary_val->debugName(),
              " which is not self: ",
              self->debugName());
        }
      }
    }
  }

  // Deduplicate module uses given the information we recorded before
  void dedupModuleUses() {
    for (Value* v : uses_to_rewrite_) {
      const auto& path = value_to_path_map_.at(v);
      const auto& m = findChildModule(module_, path);
      // add a clone of the child module to the parent of the duplicated module
      const auto& child_name = addChildModule(module_, m, path);
      TORCH_INTERNAL_ASSERT(v->node()->kind() == prim::GetAttr);
      // change the name in GetAttr call
      auto original_name = v->node()->s(attr::name);
      v->node()->s_(attr::name, child_name);
      GRAPH_UPDATE(
          "Module use dedup: changing use of original module ",
          original_name,
          " to ",
          child_name);
    }
  }

  script::Module findChildModule(
      const script::Module& module,
      const std::vector<std::string>& path) {
    script::Module m = module;
    for (const auto& p : path) {
      m = m.attr(p).toModule();
    }
    return m;
  }

  std::string addChildModule(
      script::Module& module,
      const script::Module& child_module,
      const std::vector<std::string>& path) {
    TORCH_INTERNAL_ASSERT(
        path.size() > 0, "path must have at least one element.");
    // Parent module of the leaf child module corresponding to
    // the path
    auto parent_of_leaf = findChildModule(
        module, std::vector<std::string>(path.begin(), path.end() - 1));

    // Original name of the child module
    std::string original_name = path[path.size() - 1];
    int uid = 0;
    std::string child_name = original_name + "_" + c10::to_string(uid++);
    while (parent_of_leaf.hasattr(child_name)) {
      child_name = original_name + "_" + c10::to_string(uid++);
    }
    parent_of_leaf.register_module(child_name, child_module.clone_instance());
    return child_name;
  }

  // Check if value is the input of the graph
  bool hitGraphInput(Value* value) {
    Graph* graph = value->owningGraph();
    const auto& inputs = graph->inputs();
    return std::find(inputs.begin(), inputs.end(), value) != inputs.end();
  }

  Value* getModuleAccessPath(Value* instance, std::vector<std::string>& path) {
    // Iterator to traverse back the GetAttr calls
    Value* iter = instance;
    // trace back the instance to recover the path of the submodule
    while (!hitGraphInput(iter) && iter->node()->kind() == prim::GetAttr) {
      Node* get_attr = iter->node();
      // record the name of GetAttr
      path.push_back(get_attr->s(attr::name));
      // trace back the chain of GetAttr
      iter = get_attr->inputs()[0];
    }
    return iter;
  }

  script::Module module_;
  // Map from value of module instance to the list of names of submodules
  // starting from the top level module, e.g. ["sub1", "sub2", "relu"]
  // Also this is a cache of calling `getModuleAccessPath` of the value
  std::unordered_map<Value*, std::vector<std::string>> value_to_path_map_;
  // Set of unique modules that are used in the graphs
  std::unordered_set<script::ModulePtr> unique_modules_;
  // Values that represent the module instance(the use of the module)
  // that we'll need to rewrite as a use of a cloned module
  // instance
  std::vector<Value*> uses_to_rewrite_;
};

} // namespace

TORCH_API script::Module InsertObservers(
    script::Module& input_module,
    const std::string& method_name,
    const QConfigDict& qconfig_dict,
    bool inplace) {
  script::Module module = inplace ? input_module : input_module.clone();
  ModuleQConfigMap module_qconfig_map;
  fillQConfigMap(module, qconfig_dict, module_qconfig_map);
  InsertObserversHelper helper(module_qconfig_map);
  helper.insertObservers(module, method_name);
  return module;
}

script::Module InsertQuantDeQuant(
    script::Module& input_module,
    const std::string& method_name,
    bool inplace) {
  script::Module module = inplace ? input_module : input_module.clone();
  InsertQuantDeQuantHelper h;
  h.run(module, method_name);
  return module;
}

void FoldQuantNodesIntoInputsOutputs(std::shared_ptr<Graph>& graph) {
  throw std::runtime_error("Pass not implemented yet!");
}

void QuantFusion(std::shared_ptr<Graph>& graph) {
  for (const auto& item : quant_fusion_pattern_and_replacements()) {
    SubgraphRewriter rewriter;
    rewriter.RegisterRewritePattern(item.first, item.second);
    rewriter.runOnGraph(graph);
  }
}

struct ConvBNParameters {
  at::Tensor conv_w;
  at::Tensor conv_b;
  at::Tensor bn_rm;
  at::Tensor bn_rv;
  double bn_eps = 0.0;
  at::Tensor bn_w;
  at::Tensor bn_b;
};

/**
 * Given the current weight and bias tensors of a Conv2d module and parameters
 * of the BatchNorm2d module we're folding with, compute the updated values for
 * the weight and bias.
 *
 * The function is basically copied from torch/nn/utils/fusion.py
 */
static std::tuple<at::Tensor, at::Tensor> computeUpdatedConvWeightAndBias(
    const ConvBNParameters& p) {
  at::Tensor bn_var_rsqrt = at::rsqrt(p.bn_rv + p.bn_eps);
  at::Tensor new_w = p.conv_w * (p.bn_w * bn_var_rsqrt).reshape({-1, 1, 1, 1});
  at::Tensor new_b = (p.conv_b - p.bn_rm) * bn_var_rsqrt * p.bn_w + p.bn_b;
  return std::make_tuple(new_w, new_b);
}

static bool hastensor(script::Module& m, const char* name) {
  return m.hasattr(name) && m.attr(name).isTensor();
}

static bool tryExtractingConvBNParameters(
    script::Module& conv,
    script::Module& bn,
    ConvBNParameters& r) {
  if (!hastensor(conv, "weight") || !hastensor(bn, "weight") ||
      !hastensor(bn, "bias") || !hastensor(bn, "running_mean") ||
      !hastensor(bn, "running_var")) {
    return false;
  }

  r.bn_rm = bn.attr("running_mean").toTensor();
  r.bn_rv = bn.attr("running_var").toTensor();
  r.bn_eps = 1e-5; // TODO: allow access to the actual value. NOLINT
                   // Now we cannot do it because we inline all fields that are
                   // in __constants__ and lose all tracks of them.
  r.bn_w = bn.attr("weight").toTensor();
  r.bn_b = bn.attr("bias").toTensor();

  r.conv_w = conv.attr("weight").toTensor();
  if (conv.hasattr("bias")) {
    r.conv_b = conv.attr("bias").toTensor();
  } else {
    r.conv_b = at::zeros_like(r.bn_rm);
  }

  return true;
}

void FoldConvBatchNorm2d(const script::Module& module) {
  const PatternInfo pattern = PatternInfo::parse_from_str(R"IR(
graph(%self, %x):
    %conv_submodule = match::module[name="Conv2d"](%self)
    %conv_out = prim::CallMethod[name="forward"](%conv_submodule, %x)
    %bn_submodule = match::module[name="BatchNorm2d"](%self)
    %bn_out = prim::CallMethod[name="forward"](%bn_submodule, %conv_out)
    return (%bn_out))IR");

  const Graph& pattern_graph = *pattern.pattern_graph;
  const auto& vmap = pattern.vmap;
  Value* pattern_conv_out = vmap.at("conv_out");
  Value* pattern_bn_out = vmap.at("bn_out");
  Value* pattern_conv_submodule = vmap.at("conv_submodule");
  Value* pattern_bn_submodule = vmap.at("bn_submodule");
  Node* pattern_conv = pattern_conv_out->node();
  Node* pattern_bn = pattern_bn_out->node();

  // We will put submodules into this worklist and keep processing items from it
  // one by one. We start by just putting the top module there.
  std::stack<script::Module> worklist({module});
  while (!worklist.empty()) {
    script::Module current = worklist.top();
    worklist.pop();

    // Queue submodules for processing
    for (const script::Module& submodule : current.children()) {
      worklist.push(submodule);
    }

    // Process forward method of the current module
    std::unordered_map<Value*, Value*> rewrite_map;
    std::vector<Value*> values_to_rewrite;
    std::unordered_set<Node*> nodes_to_delete;

    script::Method method = current.get_method("forward");
    GRAPH_DUMP(
        current.type()->name()->name() +
            "::forward() before Conv2d-BatchNorm2d folding",
        method.graph());
    const auto& matches = findPatternMatches(pattern_graph, *method.graph());

    for (const Match& match : matches) {
      GRAPH_DEBUG("Checking next match...");
      Node* matched_conv = match.nodes_map.at(pattern_conv);
      Node* matched_bn = match.nodes_map.at(pattern_bn);
      Node* matched_conv_submodule =
          match.values_map.at(pattern_conv_submodule)->node();
      Node* matched_bn_submodule =
          match.values_map.at(pattern_bn_submodule)->node();

      TORCH_INTERNAL_ASSERT(matched_conv_submodule->kind() == prim::GetAttr);
      TORCH_INTERNAL_ASSERT(matched_bn_submodule->kind() == prim::GetAttr);

      script::Module conv_submodule =
          current.attr(matched_conv_submodule->s(Symbol::attr("name")))
              .toModule();
      script::Module bn_submodule =
          current.attr(matched_bn_submodule->s(Symbol::attr("name")))
              .toModule();

      ConvBNParameters params;
      if (!tryExtractingConvBNParameters(
              conv_submodule, bn_submodule, params)) {
        GRAPH_DEBUG(
            "Conv and BN modules didn't have all required parameters or attributes...");
        continue;
      }

      // We are using a separate vector for saving Values we want to rewrite to
      // make sure that the order in which we perform these transformations is
      // deterministic. Iterating through keys of rewrite_map would result in
      // non-determinism that might not manifest as a bug now, but can bite us
      // later.
      values_to_rewrite.push_back(matched_bn->output());
      rewrite_map[matched_bn->output()] = matched_conv->output();
      GRAPH_UPDATE(
          "Rewriting %",
          matched_bn->output()->debugName(),
          " with %",
          matched_conv->output()->debugName());

      nodes_to_delete.insert(matched_bn);
      GRAPH_UPDATE("Deleting ", *matched_bn);

      auto new_w_b = computeUpdatedConvWeightAndBias(params);
      conv_submodule.setattr("weight", std::get<0>(new_w_b));
      if (conv_submodule.hasattr("bias")) {
        conv_submodule.setattr("bias", std::get<1>(new_w_b));
      } else {
        conv_submodule.register_parameter("bias", std::get<1>(new_w_b), false);
      }
    }

    // Perform planned rewritings
    for (auto v : values_to_rewrite) {
      v->replaceAllUsesWith(rewrite_map.at(v));
    }

    // Perform planned deletions
    for (auto n : nodes_to_delete) {
      n->removeAllInputs();
    }
    for (auto n : nodes_to_delete) {
      n->destroy();
    }
  }
}

void FoldQuantizeCallIntoBuffer(
    script::Module& module,
    const std::string& method_name) {
  const PatternInfo& pattern = PatternInfo::parse_from_str(R"(
graph(%self, %scale, %zero_point, %dtype):
   %weight = prim::GetAttr[name="weight"](%self)
   %weight_quant = aten::quantize_per_tensor(%weight, %scale, %zero_point, %dtype)
   return (%weight_quant) )");
  const Graph& pattern_graph = *pattern.pattern_graph;
  const auto& vmap = pattern.vmap;

  auto method = module.get_method(method_name);
  auto graph = method.graph();
  const auto& matches = findPatternMatches(pattern_graph, *graph);
  // Extra filter on scale/zero_point/dtype to make sure they are Constant
  auto filter = [](const Match& match,
                   const std::unordered_map<std::string, Value*>& vmap) {
    const auto& match_vmap = match.values_map;
    auto scale_node = match_vmap.at(vmap.at("scale"))->node();
    auto zero_point_node = match_vmap.at(vmap.at("zero_point"))->node();
    auto dtype_node = match_vmap.at(vmap.at("dtype"))->node();
    return scale_node->kind() == prim::Constant &&
        zero_point_node->kind() == prim::Constant &&
        dtype_node->kind() == prim::Constant;
  };
  std::unordered_set<Node*> nodes_to_delete;
  for (const auto& match : matches) {
    if (!filter(match, vmap)) {
      continue;
    }
    auto match_vmap = match.values_map;
    auto float_weight = module.attr("weight").toTensor().data();
    auto scale = toIValue(match_vmap.at(vmap.at("scale"))).value().toDouble();
    auto zero_point =
        toIValue(match_vmap.at(vmap.at("zero_point"))).value().toInt();
    auto dtype =
        toIValue(match_vmap.at(vmap.at("dtype"))).value().toScalarType();
    module.register_buffer(
        "_quantized_weight",
        at::quantize_per_tensor(float_weight, scale, zero_point, dtype));

    // Replace the GetAttr[weight]->quantize_per_tensor sequence
    // with a simple GetAttr[_quantized_weight] node.
    Value* orig_weight = match_vmap.at(vmap.at("weight"));
    Value* orig_weight_quant = match_vmap.at(vmap.at("weight_quant"));

    orig_weight->node()->s_(attr::name, "_quantized_weight");
    orig_weight_quant->replaceAllUsesWith(orig_weight);
    nodes_to_delete.insert(orig_weight_quant->node());
  }

  for (Node* n : nodes_to_delete) {
    n->destroy();
  }
}

void InsertPrepackUnpack(std::shared_ptr<Graph>& graph) {
  insertPrepackUnpackForLinear(graph);
  insertPrepackUnpackForConv2d(graph);
}

void InsertPrepackUnpack(script::Module& module) {
  for (auto& method : module.get_methods()) {
    auto graph = method.graph();
    InsertPrepackUnpack(graph);
  }
  for (script::Module m : module.children()) {
    InsertPrepackUnpack(m);
  }
}

struct FoldPrepackedWeightIntoModuleHelper {
  void run(
      script::Module& module,
      const std::string& method_name,
      const script::Module& linear_params_module,
      const script::Module& conv_params_module) {
    auto method = module.get_method(method_name);
    auto graph = method.graph();
    GRAPH_DUMP("Before FoldPrepackWeightIntoModule: ", graph);

    // (is_conv, is_per_channel, pattern, packed_params_module)
    std::vector<PatternsAndModules> pattern_and_modules = {
        {false, false, linear_prepack_per_tensor, linear_params_module},
        {false, true, linear_prepack_per_channel, linear_params_module},
        {true, false, conv2d_prepack, conv_params_module},
        {true, true, conv2d_prepack_per_channel, conv_params_module}};
    for (const auto& pm : pattern_and_modules) {
      const Graph& pattern_graph = *pm.pattern.pattern_graph;
      const auto& vmap = pm.pattern.vmap;
      const auto& matches = findPatternMatches(pattern_graph, *graph);
      TORCH_INTERNAL_ASSERT(
          matches.size() <= 1, "We only support at most one match right now");
      for (const auto& match : matches) {
        const auto& match_vmap = match.values_map;
        auto w_dtype_opt = getIValue("w_dtype", match_vmap, vmap);
        auto w_scale_opt = getIValue("w_scale", match_vmap, vmap);
        auto w_zero_point_opt = getIValue("w_zero_point", match_vmap, vmap);
        if (!w_dtype_opt || !w_scale_opt || !w_zero_point_opt) {
          GRAPH_DEBUG(
              "dtype, scale or zero_point for weight(",
              getValue("w_dtype", match_vmap, vmap)->debugName(),
              ", ",
              getValue("w_scale", match_vmap, vmap)->debugName(),
              ", ",
              getValue("w_zero_point", match_vmap, vmap)->debugName(),
              ") is not constant, skipping the match.");
          continue;
        }
        auto w_dtype = w_dtype_opt.value().toScalarType();
        auto w = module.attr("weight").toTensor().data();
        at::Tensor w_quant;
        if (pm.is_per_channel) {
          auto w_axis_opt = getIValue("w_axis", match_vmap, vmap);
          if (!w_axis_opt) {
            GRAPH_DEBUG(
                "axis for weight ",
                getValue("w_axis", match_vmap, vmap)->debugName(),
                " is non-constant, skipping the match");
            continue;
          }
          auto w_scale = w_scale_opt.value().toTensor().to(at::kFloat);
          auto w_zero_point = w_zero_point_opt.value().toTensor().to(at::kInt);
          int w_axis = w_axis_opt.value().toInt();
          TORCH_CHECK(
              w_scale.sizes() == w_zero_point.sizes(),
              "scale and zero_point must have the same size");
          w_quant = at::quantize_per_channel(
              w, w_scale, w_zero_point, w_axis, w_dtype);
        } else {
          auto w_scale = w_scale_opt.value().toDouble();
          auto w_zero_point = w_zero_point_opt.value().toInt();
          w_quant = at::quantize_per_tensor(w, w_scale, w_zero_point, w_dtype);
        }
        c10::optional<at::Tensor> b = c10::nullopt;
        if (hastensor(module, "bias")) {
          b = module.attr("bias").toTensor().data();
        }
        script::Module wrapper_module = pm.packed_params_module.clone();
        auto set_weight_bias = wrapper_module.get_method("set_weight_bias");
        std::string module_name_prefix;
        if (pm.is_conv) {
          module_name_prefix = "_conv_packed_params_module_for_";
          auto stride_opt =
              toTwoElementIntList(getValue("stride", match_vmap, vmap));
          auto padding_opt =
              toTwoElementIntList(getValue("padding", match_vmap, vmap));
          auto dilation_opt =
              toTwoElementIntList(getValue("dilation", match_vmap, vmap));
          auto groups_opt = getIValue("groups", match_vmap, vmap);
          auto set_conv_params = wrapper_module.get_method("set_conv_params");
          if (!stride_opt || !padding_opt || !dilation_opt) {
            GRAPH_DEBUG(
                "Failed to extract two element IntList for stride/padding/dilation, (",
                getValue("stride", match_vmap, vmap)->debugName(),
                ", ",
                getValue("padding", match_vmap, vmap)->debugName(),
                ", ",
                getValue("dilation", match_vmap, vmap)->debugName(),
                ") skipping the match");
            continue;
          }
          set_conv_params(std::vector<IValue>{stride_opt.value(),
                                              padding_opt.value(),
                                              dilation_opt.value(),
                                              groups_opt.value()});
        } else {
          module_name_prefix = "_linear_packed_params_module_for_";
        }
        set_weight_bias(std::vector<IValue>{IValue(w_quant), IValue(b)});
        auto w_quant_val = getValue("w_quant", match_vmap, vmap);
        // unique name for the module based on %w_quant
        int uid = 0;
        auto module_name = module_name_prefix + c10::to_string(uid++);
        while (module.hasattr(module_name)) {
          module_name_prefix + c10::to_string(uid++);
        }
        GRAPH_UPDATE("Adding new module: ", module_name);
        module.register_module(module_name, wrapper_module);

        // Add GetAttr of the packed module
        auto packed_params_val = getValue("packed_params", match_vmap, vmap);
        WithInsertPoint ins(packed_params_val->node());
        // wrapper_module =
        // self.{_conv,_linear}_packed_params_module_for_{unique_id}
        Value* packed_params_module =
            graph->insertGetAttr(graph->inputs()[0], module_name)
                ->setType(wrapper_module.type());
        GRAPH_UPDATE("Adding GetAttr node for the wrapper module");

        // packed_params = wrapper_module._packed_params
        Value* packed_params_from_attr =
            graph->insertGetAttr(packed_params_module, "_packed_params");
        GRAPH_UPDATE(
            "Adding GetAttr node for _packed_params: ",
            packed_params_from_attr->debugName());
        packed_params_val->replaceAllUsesWith(packed_params_from_attr);

        // Delete nodes
        std::vector<Node*> nodes_to_delete = {w_quant_val->node(),
                                              packed_params_val->node()};
        for (auto n : nodes_to_delete) {
          n->removeAllInputs();
        }
        for (auto n : nodes_to_delete) {
          GRAPH_UPDATE("Deleting node: ", n);
          n->destroy();
        }
      }
    }
  }

  void run(
      script::Module& module,
      const script::Module& linear_params_module,
      const script::Module& conv_params_module) {
    for (auto& method : module.get_methods()) {
      run(module, method.name(), linear_params_module, conv_params_module);
    }
    for (script::Module m : module.children()) {
      run(m, linear_params_module, conv_params_module);
    }
  }

  const PatternInfo linear_prepack_per_tensor = PatternInfo::parse_from_str(R"(
graph(%a_dequant, %w, %b, %w_scale, %w_zero_point, %w_dtype):
        %w_quant = aten::quantize_per_tensor(%w, %w_scale, %w_zero_point, %w_dtype)
        %packed_params = quantized::linear_prepack(%w_quant, %b)
        return (%packed_params) )");

  const PatternInfo linear_prepack_per_channel = PatternInfo::parse_from_str(R"(
graph(%a_dequant, %w, %b, %w_scale, %w_zero_point, %w_axis, %w_dtype):
        %w_quant = aten::quantize_per_channel(%w, %w_scale, %w_zero_point, %w_axis, %w_dtype)
        %packed_params = quantized::linear_prepack(%w_quant, %b)
        return (%packed_params) )");

  const PatternInfo conv2d_prepack = PatternInfo::parse_from_str(R"(
graph(%a_dequant, %w, %b, %w_scale, %w_zero_point, %w_dtype, %stride, %padding, %dilation, %groups):
        %w_quant = aten::quantize_per_tensor(%w, %w_scale, %w_zero_point, %w_dtype)
        %packed_params = quantized::conv2d_prepack(%w_quant, %b, %stride, %padding, %dilation, %groups)
        return (%packed_params) )");

  const PatternInfo conv2d_prepack_per_channel = PatternInfo::parse_from_str(R"(
graph(%a_dequant, %w, %b, %w_scale, %w_zero_point, %w_axis, %w_dtype, %stride, %padding, %dilation, %groups):
        %w_quant = aten::quantize_per_channel(%w, %w_scale, %w_zero_point, %w_axis, %w_dtype)
        %packed_params = quantized::conv2d_prepack(%w_quant, %b, %stride, %padding, %dilation, %groups)
        return (%packed_params) )");
};

void FoldPrepackedWeightIntoModule(
    script::Module& module,
    const script::Module& linear_params_module,
    const script::Module& conv_params_module) {
  FoldPrepackedWeightIntoModuleHelper h;
  h.run(module, linear_params_module, conv_params_module);
}

void DedupModuleUses(script::Module& module) {
  ModuleUseDeduper d(module);
  d.dedup();
}

} // namespace jit
} // namespace torch<|MERGE_RESOLUTION|>--- conflicted
+++ resolved
@@ -680,7 +680,6 @@
   observer_nodes_[g].push_back(observer);
 }
 
-<<<<<<< HEAD
 void InsertQuantDeQuantHelper::removeObservers(script::Module& module) {
   for (auto& method : module.get_methods()) {
     removeObservers(module, method.graph().get());
@@ -690,13 +689,10 @@
   }
 }
 
-void InsertQuantDeQuantHelper::removeObservers(script::Module& module, Graph* g) {
-  GRAPH_DUMP("Before Remove Observers:", g);
-=======
 void InsertQuantDeQuantHelper::removeObservers(
     script::Module& module,
     Graph* g) {
->>>>>>> b95c9e1e
+  GRAPH_DUMP("Before Remove Observers:", g);
   if (nodes_to_destroy_.count(g)) {
     for (auto& n : nodes_to_destroy_.at(g)) {
       n->removeAllInputs();
