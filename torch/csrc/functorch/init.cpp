--- conflicted
+++ resolved
@@ -517,8 +517,8 @@
       .def(py::init<const Interpreter*>())
       .def("key", &VmapInterpreterPtr::key)
       .def("level", &VmapInterpreterPtr::level)
-<<<<<<< HEAD
-      .def("batchSize", &VmapInterpreterPtr::batchSize);
+      .def("batchSize", &VmapInterpreterPtr::batchSize)
+      .def("randomness", &VmapInterpreterPtr::randomness);
   py::class_<FunctionalizeInterpreterPtr>(m, "CFunctionalizeInterpreterPtr")
       .def(py::init<const Interpreter*>())
       .def("key", &FunctionalizeInterpreterPtr::key)
@@ -526,10 +526,6 @@
       .def(
           "functionalizeAddBackViews",
           &FunctionalizeInterpreterPtr::functionalizeAddBackViews);
-=======
-      .def("batchSize", &VmapInterpreterPtr::batchSize)
-      .def("randomness", &VmapInterpreterPtr::randomness);
->>>>>>> 79037b53
 }
 
 } // namespace impl
