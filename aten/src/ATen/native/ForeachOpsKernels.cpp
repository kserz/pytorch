--- conflicted
+++ resolved
@@ -71,11 +71,7 @@
   TORCH_CHECK(tensors.size() > 0, "Tensor list must have at least one tensor.");
 
   std::vector<Tensor> result;
-<<<<<<< HEAD
-  for (auto& t: tensors) {
-=======
   for (auto& t : tensors) {
->>>>>>> d6998509
     auto temp = t.add(scalar);
     result.emplace_back(temp);
   }
@@ -86,11 +82,7 @@
 std::vector<Tensor> foreach_add_scalar__kernel_fallback(TensorList tensors, Scalar scalar) {
   TORCH_CHECK(tensors.size() > 0, "Tensor list must have at least one tensor.");
 
-<<<<<<< HEAD
-  for (auto& t: tensors) {
-=======
   for (auto& t : tensors) {
->>>>>>> d6998509
     t.add_(scalar);
   }
 
